--- conflicted
+++ resolved
@@ -4,18 +4,11 @@
 
 include { QC as PRE_ADAPTER_TRIM_QC } from "../qc"
 include { QC as POST_ADAPTER_TRIM_QC } from "../qc"
-<<<<<<< HEAD
 include { CONCATENATE_TSVS as CONCATENATE_MULTIQC_BASIC } from "../../../modules/local/concatenateTsvs"
 include { CONCATENATE_TSVS as CONCATENATE_MULTIQC_ADAPT } from "../../../modules/local/concatenateTsvs"
 include { CONCATENATE_TSVS as CONCATENATE_MULTIQC_QBASE } from "../../../modules/local/concatenateTsvs"
 include { CONCATENATE_TSVS as CONCATENATE_MULTIQC_QSEQS } from "../../../modules/local/concatenateTsvs"
-=======
-include { MERGE_TSVS as MERGE_MULTIQC_BASIC } from "../../../modules/local/mergeTsvs"
-include { MERGE_TSVS as MERGE_MULTIQC_ADAPT } from "../../../modules/local/mergeTsvs"
-include { MERGE_TSVS as MERGE_MULTIQC_QBASE } from "../../../modules/local/mergeTsvs"
-include { MERGE_TSVS as MERGE_MULTIQC_QSEQS } from "../../../modules/local/mergeTsvs"
-include { MERGE_TSVS as MERGE_MULTIQC_LENGTHS } from "../../../modules/local/mergeTsvs"
->>>>>>> 585aa8d8
+include { CONCATENATE_TSVS as CONCATENATE_MULTIQC_LENGTHS } from "../../../modules/local/concatenateTsvs"
 
 /***********
 | WORKFLOW |
@@ -41,18 +34,11 @@
       multiqc_qseqs_ch = qc_ch.map{ it[3] }.collect().ifEmpty([])
       multiqc_lengths_ch = qc_ch.map{ it[4] }.collect().ifEmpty([])
       // 4. Merge MultiQC outputs
-<<<<<<< HEAD
       basic_out_ch = CONCATENATE_MULTIQC_BASIC(multiqc_basic_ch, "qc_basic_stats")
       adapt_out_ch = CONCATENATE_MULTIQC_ADAPT(multiqc_adapt_ch, "qc_adapter_stats")
       qbase_out_ch = CONCATENATE_MULTIQC_QBASE(multiqc_qbase_ch, "qc_quality_base_stats")
       qseqs_out_ch = CONCATENATE_MULTIQC_QSEQS(multiqc_qseqs_ch, "qc_quality_sequence_stats")
-=======
-      basic_out_ch = MERGE_MULTIQC_BASIC(multiqc_basic_ch, "qc_basic_stats")
-      adapt_out_ch = MERGE_MULTIQC_ADAPT(multiqc_adapt_ch, "qc_adapter_stats")
-      qbase_out_ch = MERGE_MULTIQC_QBASE(multiqc_qbase_ch, "qc_quality_base_stats")
-      qseqs_out_ch = MERGE_MULTIQC_QSEQS(multiqc_qseqs_ch, "qc_quality_sequence_stats")
-      lengths_out_ch = MERGE_MULTIQC_LENGTHS(multiqc_lengths_ch, "qc_length_stats")
->>>>>>> 585aa8d8
+      lengths_out_ch = CONCATENATE_MULTIQC_LENGTHS(multiqc_lengths_ch, "qc_length_stats")
     emit:
       qc_basic = basic_out_ch
       qc_adapt = adapt_out_ch
