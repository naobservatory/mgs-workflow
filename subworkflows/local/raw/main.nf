--- conflicted
+++ resolved
@@ -6,18 +6,13 @@
 | MODULES AND SUBWORKFLOWS |
 ***************************/
 
-<<<<<<< HEAD
-include { QC } from "../../../subworkflows/local/qc" addParams(fastqc_cpus: params.fastqc_cpus, fastqc_mem: params.fastqc_mem)
-
+include { QC } from "../../../subworkflows/local/qc"
 if (params.read_type == "single_end") {
     include { TRUNCATE_CONCAT_SINGLE as TRUNCATE_CONCAT } from "../../../modules/local/truncateConcat"
 } else if (params.read_type == "paired_end") {
     include { TRUNCATE_CONCAT_PAIRED as TRUNCATE_CONCAT } from "../../../modules/local/truncateConcat"
 }
-=======
-include { QC } from "../../../subworkflows/local/qc"
-include { TRUNCATE_CONCAT } from "../../../modules/local/truncateConcat"
->>>>>>> 995a5416
+
 
 /***********
 | WORKFLOW |
@@ -31,30 +26,12 @@
         fastqc_mem
         stage_label
     main:
-<<<<<<< HEAD
-        if (params.read_type == "single_end") {
-            concat_ch = samplesheet.map { sample, read ->
-                tuple(sample, [read])
-            }
-        } else if (params.read_type == "paired_end") {
-            concat_ch = samplesheet.map { sample, read1, read2 ->
-                tuple(sample, [read1, read2])
-            }
-        }
-        if ( n_reads_trunc > 0 ) {
-                out_ch = TRUNCATE_CONCAT(concat_ch, n_reads_trunc)
-            } else {
-                out_ch = concat_ch
-            }
-            qc_ch = QC(out_ch, params.stage_label, params.read_type)
-=======
         if ( n_reads_trunc > 0 ) {
             out_ch = TRUNCATE_CONCAT(samplesheet_ch, n_reads_trunc)
         } else {
             out_ch = samplesheet_ch
         }
         qc_ch = QC(out_ch, fastqc_cpus, fastqc_mem, stage_label)
->>>>>>> 995a5416
     emit:
         reads = out_ch
         qc = qc_ch.qc
