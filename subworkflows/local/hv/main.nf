/***************************
| MODULES AND SUBWORKFLOWS |
***************************/

include { BOWTIE2 as BOWTIE2_HV } from "../../../modules/local/bowtie2" addParams(suffix: "hv")
include { BOWTIE2 as BOWTIE2_HUMAN } from "../../../modules/local/bowtie2" addParams(suffix: "human")
include { BOWTIE2 as BOWTIE2_OTHER } from "../../../modules/local/bowtie2" addParams(suffix: "other")
include { PROCESS_BOWTIE2_SAM_PAIRED } from "../../../modules/local/processBowtie2Sam"
include { COUNT_DUPLICATE_READS } from "../../../modules/local/countDuplicateReads"
include { EXTRACT_UNCONC_READ_IDS } from "../../../modules/local/extractUnconcReadIDs"
include { EXTRACT_UNCONC_READS } from "../../../modules/local/extractUnconcReads"
include { COMBINE_MAPPED_BOWTIE2_READS } from "../../../modules/local/combineMappedBowtie2Reads"
include { BBMAP as BBMAP_HUMAN } from "../../../modules/local/bbmap" addParams(suffix: "human")
include { BBMAP as BBMAP_OTHER } from "../../../modules/local/bbmap" addParams(suffix: "other")
include { TAXONOMY } from "../../../subworkflows/local/taxonomy" addParams(dedup_rc: true, classification_level: "F", read_fraction: 1)
include { PROCESS_KRAKEN_HV } from "../../../modules/local/processKrakenHV"
include { MERGE_SAM_KRAKEN } from "../../../modules/local/mergeSamKraken"
include { MERGE_TSVS as MERGE_TSVS_BOWTIE2_KRAKEN } from "../../../modules/local/mergeTsvs" addParams(name: "bowtie2_kraken_merged")
include { MERGE_TSVS as MERGE_TSVS_BBMERGE_PAIRED } from "../../../modules/local/mergeTsvs" addParams(name: "bbmerge_paired")
include { MERGE_TSVS as MERGE_TSVS_BBMERGE_CONCAT } from "../../../modules/local/mergeTsvs" addParams(name: "bbmerge_concat")
include { FILTER_HV } from "../../../modules/local/filterHV"
include { COLLAPSE_HV } from "../../../modules/local/collapseHV"
include { MAKE_HV_FASTA } from "../../../modules/local/makeHvFasta"
include { COUNT_HV_CLADES } from "../../../modules/local/countHvClades"
include { BBDUK_HITS } from "../../../modules/local/bbduk" addParams(suffix: params.bbduk_suffix)
include { CUTADAPT } from "../../../modules/local/cutadapt"
include { TRIMMOMATIC } from "../../../modules/local/trimmomatic" addParams(encoding: params.encoding)

/***********
| WORKFLOW |
***********/

workflow HV {
    take:
        reads_ch
        ref_dir
        kraken_db_ch
        aln_score_threshold
        adapter_path
    main:
        // Get reference paths
        hv_ref_path = "${ref_dir}/results/human-viral-genomes-filtered.fasta.gz"
        genomeid_map_path = "${ref_dir}/results/genomeid-to-taxid.json"
        bt2_hv_index_path = "${ref_dir}/results/bt2-hv-index"
        bt2_human_index_path = "${ref_dir}/results/bt2-human-index"
        bt2_other_index_path = "${ref_dir}/results/bt2-other-index"
        bbm_human_index_path = "${ref_dir}/results/bbm-human-index"
        bbm_other_index_path = "${ref_dir}/results/bbm-other-index"
        nodes_path = "${ref_dir}/results/taxonomy-nodes.dmp"
        hv_db_path = "${ref_dir}/results/human-virus-db.tsv.gz"
        viral_taxa_path = "${ref_dir}/results/total-virus-db.tsv.gz"
        // Run initial screen against HV genomes with BBDuk
        bbduk_ch = BBDUK_HITS(reads_ch, hv_ref_path, params.min_kmer_hits, params.k)
        // Carry out stringent adapter removal with Cutadapt and Trimmomatic
        adapt_ch = CUTADAPT(bbduk_ch.fail, adapter_path)
        trim_ch = TRIMMOMATIC(adapt_ch.reads, adapter_path)
        // Run Bowtie2 against an HV database and process output
        bowtie2_ch = BOWTIE2_HV(trim_ch.reads, bt2_hv_index_path, "--no-unal --no-sq --score-min G,1,1")
        bowtie2_sam_ch = PROCESS_BOWTIE2_SAM_PAIRED(bowtie2_ch.sam, genomeid_map_path)
        bowtie2_dedup_ch = COUNT_DUPLICATE_READS(bowtie2_sam_ch)
        bowtie2_unconc_ids_ch = EXTRACT_UNCONC_READ_IDS(bowtie2_ch.sam)
        bowtie2_unconc_reads_ch = EXTRACT_UNCONC_READS(bowtie2_ch.reads_unconc.combine(bowtie2_unconc_ids_ch, by: 0))
        bowtie2_reads_combined_ch = COMBINE_MAPPED_BOWTIE2_READS(bowtie2_ch.reads_conc.combine(bowtie2_unconc_reads_ch, by: 0))
        // Filter contaminants
        human_bt2_ch = BOWTIE2_HUMAN(bowtie2_reads_combined_ch, bt2_human_index_path, "")
        other_bt2_ch = BOWTIE2_OTHER(human_bt2_ch.reads_unconc, bt2_other_index_path, "")
        human_bbm_ch = BBMAP_HUMAN(other_bt2_ch.reads_unconc, bbm_human_index_path)
        other_bbm_ch = BBMAP_OTHER(human_bbm_ch.reads_unmapped, bbm_other_index_path)
        // Run Kraken on filtered HV candidates
        tax_ch = TAXONOMY(other_bbm_ch.reads_unmapped, kraken_db_ch)
        // Process Kraken output and merge with Bowtie2 output across samples
        kraken_output_ch = PROCESS_KRAKEN_HV(tax_ch.kraken_output, nodes_path, hv_db_path)
        bowtie2_kraken_merged_ch = MERGE_SAM_KRAKEN(kraken_output_ch.combine(bowtie2_sam_ch, by: 0))
        merged_ch = MERGE_TSVS_BOWTIE2_KRAKEN(bowtie2_kraken_merged_ch.collect().ifEmpty([]))
        merged_bbmerge_paired_results = MERGE_TSVS_BBMERGE_PAIRED(tax_ch.merged_summary.collect().ifEmpty([]))
        merged_bbmerge_concat_results = MERGE_TSVS_BBMERGE_CONCAT(tax_ch.dedup_summary.collect().ifEmpty([]))
        // Filter and process putative HV hit TSV
        filtered_ch = FILTER_HV(merged_ch, aln_score_threshold)
        collapsed_ch = COLLAPSE_HV(filtered_ch, merged_bbmerge_paired_results, merged_bbmerge_concat_results)
        fasta_ch = MAKE_HV_FASTA(collapsed_ch)
        // Count clades
        count_ch = COUNT_HV_CLADES(collapsed_ch, viral_taxa_path)
    emit:
        tsv = collapsed_ch
        fasta = fasta_ch
        counts = count_ch
<<<<<<< HEAD
        merged_summary = tax_ch.merged_summary
        dedup_summary = tax_ch.dedup_summary
        duplicate_reads = bowtie2_dedup_ch
=======
>>>>>>> 058909db
}<|MERGE_RESOLUTION|>--- conflicted
+++ resolved
@@ -83,11 +83,6 @@
     emit:
         tsv = collapsed_ch
         fasta = fasta_ch
+        duplicate_reads = bowtie2_dedup_ch
         counts = count_ch
-<<<<<<< HEAD
-        merged_summary = tax_ch.merged_summary
-        dedup_summary = tax_ch.dedup_summary
-        duplicate_reads = bowtie2_dedup_ch
-=======
->>>>>>> 058909db
 }