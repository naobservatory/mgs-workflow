--- conflicted
+++ resolved
@@ -48,6 +48,7 @@
         encoding
         fuzzy_match
         kraken_memory
+        grouping
     main:
         // Get reference paths
         viral_genome_path = "${ref_dir}/results/virus-genomes-filtered.fasta.gz"
@@ -62,14 +63,9 @@
         bbduk_ch = BBDUK_HITS(reads_ch, viral_genome_path, min_kmer_hits, k, bbduk_suffix)
         // Carry out stringent adapter removal with Cutadapt and Trimmomatic
         adapt_ch = CUTADAPT(bbduk_ch.fail, adapter_path)
-<<<<<<< HEAD
         trim_ch = TRIMMOMATIC(adapt_ch.reads, adapter_path, encoding)
-        // Run Bowtie2 against a viral database and process output
-        bowtie2_ch = BOWTIE2_VIRUS(trim_ch.reads, bt2_virus_index_path, "--no-unal --no-sq --score-min G,1,1", "virus")
-=======
-        trim_ch = TRIMMOMATIC(adapt_ch.reads, adapter_path)
         // Grouping for deduplication
-        if (params.grouping) {
+        if (grouping) {
             // Join samplesheet with trimmed_reads and update fastq files
             trim_group_ch = group_ch.join(trim_ch.reads, by: 0)
             .map { sample, group, reads -> tuple(sample, reads[0], reads[1], group) }
@@ -83,8 +79,7 @@
             grouped_ch = trim_ch.reads
         }
         // Run Bowtie2 against a viral database and process output
-        bowtie2_ch = BOWTIE2_VIRUS(grouped_ch, bt2_virus_index_path, "--no-unal --no-sq --score-min G,1,1")
->>>>>>> fc8de0bb
+        bowtie2_ch = BOWTIE2_VIRUS(grouped_ch, bt2_virus_index_path, "--no-unal --no-sq --score-min G,1,1", "virus")
         bowtie2_sam_ch = PROCESS_VIRAL_BOWTIE2_SAM(bowtie2_ch.sam, genome_meta_path, virus_db_path)
         alignment_dup_summary = COUNT_ALIGNMENT_DUPLICATES(bowtie2_sam_ch, fuzzy_match.toInteger())
         bowtie2_unconc_ids_ch = EXTRACT_UNCONC_READ_IDS(bowtie2_ch.sam)
