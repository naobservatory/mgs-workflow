--- conflicted
+++ resolved
@@ -75,18 +75,9 @@
 
        // Run initial screen against viral genomes with BBDuk
         bbduk_ch = BBDUK_HITS(reads_ch, viral_genome_path, min_kmer_hits, k, bbduk_suffix)
-<<<<<<< HEAD
-        // Carry out stringent adapter removal with Cutadapt and Atria
-        adapt_ch = CUTADAPT(bbduk_ch.fail, adapter_path)
-=======
-
-        // Run FASTP
+        // Carry out stringent adapter removal with FASTP, Cutadapt and Atria
         fastp_ch = FASTP(bbduk_ch.fail, adapter_path)
-
-        // Carry out stringent adapter removal with Cutadapt and Trimmomatic
         adapt_ch = CUTADAPT(fastp_ch.reads, adapter_path)
-        // trim_ch = TRIMMOMATIC(adapt_ch.reads, adapter_path, encoding)
->>>>>>> 10f79390
         atria_ch = ATRIA(adapt_ch.reads, adapters_ch)
         trim_ch = atria_ch
         // Grouping for deduplication
