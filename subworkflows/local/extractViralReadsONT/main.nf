/***************************
| MODULES AND SUBWORKFLOWS |
***************************/

include { DUSTMASKER_FASTQ_GZIPPED } from "../../../modules/local/dustmasker"
include { MINIMAP2 as MINIMAP2_VIRUS } from "../../../modules/local/minimap2"
include { MINIMAP2 as MINIMAP2_HUMAN } from "../../../modules/local/minimap2"
include { MINIMAP2 as MINIMAP2_CONTAM } from "../../../modules/local/minimap2"
include { MERGE_SAM as MERGE_SAM_VIRUS } from "../../../modules/local/samtools"
include { MERGE_SAM as MERGE_SAM_HUMAN } from "../../../modules/local/samtools"
include { FILTLONG } from "../../../modules/local/filtlong"
include { PROCESS_VIRAL_MINIMAP2_SAM } from "../../../modules/local/processViralMinimap2Sam"
include { BLAST_VIRAL } from "../../../subworkflows/local/blastViral"
include { PULLOUT_FASTQ } from "../../../modules/local/pulloutFastq"

/***********
| WORKFLOW |
***********/

workflow EXTRACT_VIRAL_READS_ONT {
    take:
        reads_ch
        ref_dir
        host_taxon
    main:
        // Get reference_paths
        minimap2_virus_index = "s3://nao-mgs-simon/ont-indices/2024-12-14/minimap2-hv-index"
        minimap2_human_index = "s3://nao-mgs-simon/ont-indices/2024-12-14/minimap2-human-index"
        // minimap2_contam_index = "s3://nao-mgs-simon/ont-indices/2024-12-14/minimap2-other-index"
        genome_meta_path = "${ref_dir}/results/virus-genome-metadata-gid.tsv.gz"
        virus_db_path = "${ref_dir}/results/total-virus-db-annotated.tsv.gz"
        blast_db_path = "${params.ref_dir}/results/${params.blast_db_prefix}"

        // Filter reads by length and quality scores
<<<<<<< HEAD
        filtered_ch = FILTLONG(reads_ch, 100, 20000, 90)
=======
        filtered_ch = FILTLONG(reads_ch, 50, 10000, 90)
>>>>>>> c6cbc97c

        // Mark non-complex read sections
        masked_ch = DUSTMASKER_FASTQ_GZIPPED(filtered_ch)

        // Drop human reads before pathogen identification
        human_minimap2_ch = MINIMAP2_HUMAN(masked_ch.masked, minimap2_human_index, "human", false)
        no_human_ch = human_minimap2_ch.reads_unmapped

        // Identify other contaminants
            // contam_minimap2_ch = MINIMAP2_CONTAM(no_human_ch, minimap2_contam_index, "other", false)
            // no_contam_ch = contam_minimap2_ch.reads_unmapped

        // Identify virus reads
        virus_minimap2_ch = MINIMAP2_VIRUS(no_human_ch, minimap2_virus_index, "virus_1", false)

        // Pull out SAM files only
        virus_sam_ch = virus_minimap2_ch.sam.map { it[1] }

        // Pull out FASTQ files only
        // virus_fastq_ch = virus_minimap2_ch.reads_mapped.map { it[1] }

        // BLAST virus reads
        // blast_ch = BLAST_VIRAL(virus_fastq_ch, blast_db_path, params.blast_db_prefix, params.blast_viral_fraction, params.blast_max_rank, params.blast_min_frac, params.random_seed)

        // blast_subset_ch = BLAST_VIRAL.out.blast_subset
        // blast_reads_ch = BLAST_VIRAL.out.subset_reads

        // Merge SAM files
        merged_virus_sam_ch = MERGE_SAM_VIRUS(virus_sam_ch.collect(), "hv")

        // Get original non-masked reads
        // original_reads_ch = masked_ch.input.map { it[1] }
        // original_reads_ch = EXTRACT_FASTQ(original_reads_ch, blast_subset_ch)

        // Generate HV TSV
        hv_tsv_ch = PROCESS_VIRAL_MINIMAP2_SAM(merged_virus_sam_ch, genome_meta_path, virus_db_path, host_taxon)

    emit:
        hv_tsv = hv_tsv_ch.output
        // blast_subset = blast_subset_ch
        // blast_reads = blast_reads_ch
}<|MERGE_RESOLUTION|>--- conflicted
+++ resolved
@@ -12,7 +12,7 @@
 include { PROCESS_VIRAL_MINIMAP2_SAM } from "../../../modules/local/processViralMinimap2Sam"
 include { BLAST_VIRAL } from "../../../subworkflows/local/blastViral"
 include { PULLOUT_FASTQ } from "../../../modules/local/pulloutFastq"
-
+include { CONCATENATE_FASTQ_GZIPPED } from "../../../modules/local/concatenateFastq"
 /***********
 | WORKFLOW |
 ***********/
@@ -32,11 +32,7 @@
         blast_db_path = "${params.ref_dir}/results/${params.blast_db_prefix}"
 
         // Filter reads by length and quality scores
-<<<<<<< HEAD
-        filtered_ch = FILTLONG(reads_ch, 100, 20000, 90)
-=======
         filtered_ch = FILTLONG(reads_ch, 50, 10000, 90)
->>>>>>> c6cbc97c
 
         // Mark non-complex read sections
         masked_ch = DUSTMASKER_FASTQ_GZIPPED(filtered_ch)
@@ -51,6 +47,13 @@
 
         // Identify virus reads
         virus_minimap2_ch = MINIMAP2_VIRUS(no_human_ch, minimap2_virus_index, "virus_1", false)
+
+        // Pull out clean reads from mapped reads
+        clean_matched_ch = virus_minimap2_ch.reads_mapped.join(filtered_ch.cleaned)
+
+        clean_matched_subset_ch = PULLOUT_FASTQ(clean_matched_ch).output.map { it[1] }.flatten()
+
+        clean_matched_subset_merged_ch = CONCATENATE_FASTQ_GZIPPED("clean_matched_reads",clean_matched_subset_ch)
 
         // Pull out SAM files only
         virus_sam_ch = virus_minimap2_ch.sam.map { it[1] }
@@ -72,7 +75,9 @@
         // original_reads_ch = EXTRACT_FASTQ(original_reads_ch, blast_subset_ch)
 
         // Generate HV TSV
-        hv_tsv_ch = PROCESS_VIRAL_MINIMAP2_SAM(merged_virus_sam_ch, genome_meta_path, virus_db_path, host_taxon)
+        hv_tsv_ch = PROCESS_VIRAL_MINIMAP2_SAM(merged_virus_sam_ch, clean_matched_subset_merged_ch, genome_meta_path, virus_db_path, host_taxon)
+
+
 
     emit:
         hv_tsv = hv_tsv_ch.output
