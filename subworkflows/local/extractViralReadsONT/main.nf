/***************************
| MODULES AND SUBWORKFLOWS |
***************************/

include { MINIMAP2 as MINIMAP2_VIRUS } from "../../../modules/local/minimap2"
include { MINIMAP2 as MINIMAP2_HUMAN } from "../../../modules/local/minimap2"
include { MINIMAP2_NON_STREAMED as MINIMAP2_CONTAM } from "../../../modules/local/minimap2"
include { FILTLONG } from "../../../modules/local/filtlong"
include { MASK_FASTQ_READS } from "../../../modules/local/maskRead"
include { PROCESS_VIRAL_MINIMAP2_SAM } from "../../../modules/local/processViralMinimap2Sam"
include { EXTRACT_SHARED_FASTQ_READS } from "../../../modules/local/extractSharedFastq"
include { CONCATENATE_FILES } from "../../../modules/local/concatenateFiles"
include { LCA_TSV } from "../../../modules/local/lcaTsv"
include { SORT_TSV as SORT_MINIMAP2_VIRAL } from "../../../modules/local/sortTsv"
include { SORT_TSV as SORT_LCA } from "../../../modules/local/sortTsv"
include { JOIN_TSVS } from "../../../modules/local/joinTsvs"
include { FILTER_TSV_COLUMN_BY_VALUE } from "../../../modules/local/filterTsvColumnByValue"
include { PROCESS_LCA_ALIGNER_OUTPUT } from "../../../subworkflows/local/processLcaAlignerOutput/"


/***********
| WORKFLOW |
***********/

workflow EXTRACT_VIRAL_READS_ONT {
    take:
        reads_ch
        ref_dir
        taxid_artificial
<<<<<<< HEAD
        db_download_timeout // Timeout in seconds for database downloads
=======
>>>>>>> 7c23e2e2
    main:
        // Get reference_paths
        minimap2_virus_index = "${ref_dir}/results/mm2-virus-index"
        minimap2_human_index = "${ref_dir}/results/mm2-human-index"
        minimap2_contam_index = "${ref_dir}/results/mm2-other-index"
        genome_meta_path = "${ref_dir}/results/virus-genome-metadata-gid.tsv.gz"
        virus_db_path = "${ref_dir}/results/total-virus-db-annotated.tsv.gz"
        nodes_db = "${ref_dir}/results/taxonomy-nodes.dmp"
        names_db = "${ref_dir}/results/taxonomy-names.dmp"
       // Define columns to keep, separating by ones to prefix and ones to not
        col_keep_no_prefix = ["seq_id", "sample", "aligner_taxid_lca", "aligner_taxid_top", 
                              "aligner_length_normalized_score_mean", "aligner_taxid_lca_combined",
                              "aligner_n_assignments_combined", "aligner_length_normalized_score_mean_combined",
                              "aligner_taxid_lca_artificial", "aligner_n_assignments_artificial", 
                              "aligner_length_normalized_score_mean_artificial", "query_len", "query_seq",  
                               "query_qual"]
        col_keep_add_prefix = ["genome_id_all", "taxid_all", "best_alignment_score", "edit_distance",  
                               "ref_start", "query_rc"]
        // Filter reads by length and quality scores
        filtered_ch = FILTLONG(reads_ch, 50, 15000, 90)
        // Mask non-complex read sections
        masked_ch = MASK_FASTQ_READS(filtered_ch, 25, 0.55)
        // Drop human reads before pathogen identification
<<<<<<< HEAD
        minimap2_base_params = [remove_sq: false, db_download_timeout: db_download_timeout]
        human_minimap2_params = minimap2_base_params + [suffix: "human", alignment_params: ""]
        human_minimap2_ch = MINIMAP2_HUMAN(masked_ch.masked, minimap2_human_index, human_minimap2_params)
        no_human_ch = human_minimap2_ch.reads_unmapped
        // Identify other contaminants
        contam_minimap2_params = minimap2_base_params + [suffix: "other", alignment_params: ""]
        contam_minimap2_ch = MINIMAP2_CONTAM(no_human_ch, minimap2_contam_index, contam_minimap2_params)
        no_contam_ch = contam_minimap2_ch.reads_unmapped
        // Identify virus reads with multiple alignments for LCA analysis
        virus_minimap2_params = minimap2_base_params + [suffix: "virus", alignment_params: "-N 10"]
        virus_minimap2_ch = MINIMAP2_VIRUS(no_contam_ch, minimap2_virus_index, virus_minimap2_params)
=======
        human_minimap2_ch = MINIMAP2_HUMAN(masked_ch.masked, minimap2_human_index, "human", false, "")
        no_human_ch = human_minimap2_ch.reads_unmapped
        // Identify other contaminants
        contam_minimap2_ch = MINIMAP2_CONTAM(no_human_ch, minimap2_contam_index, "other", false, "")
        no_contam_ch = contam_minimap2_ch.reads_unmapped
        // Identify virus reads with multiple alignments for LCA analysis
        virus_minimap2_ch = MINIMAP2_VIRUS(no_contam_ch, minimap2_virus_index, "virus", false, "-N 10")
>>>>>>> 7c23e2e2
        virus_sam_ch = virus_minimap2_ch.sam
        // Group cleaned reads and sam files by sample
        sam_fastq_ch = virus_sam_ch.join(filtered_ch)
        // Generate TSV of viral hits, and sort
        processed_minimap2_ch = PROCESS_VIRAL_MINIMAP2_SAM(sam_fastq_ch, genome_meta_path, virus_db_path)
        processed_minimap2_sorted_ch = SORT_MINIMAP2_VIRAL(processed_minimap2_ch.output, "seq_id")
        // Run LCA on viral hits TSV
<<<<<<< HEAD
        lca_params = [
            group_field: "seq_id",
            taxid_field: "taxid",
            score_field: "length_normalized_score",
            taxid_artificial: taxid_artificial,
            prefix: "aligner"
        ]
        lca_ch = LCA_TSV(processed_minimap2_sorted_ch.sorted, nodes_db, names_db, lca_params)
=======
        lca_ch = LCA_TSV(processed_minimap2_sorted_ch.sorted, nodes_db, names_db, "seq_id", 
            "taxid", "length_normalized_score", taxid_artificial, "aligner")
>>>>>>> 7c23e2e2
        // Process LCA and Minimap2 columns
        processed_ch = PROCESS_LCA_ALIGNER_OUTPUT(
            lca_ch.output,
            processed_minimap2_sorted_ch.sorted,
            col_keep_no_prefix,
            col_keep_add_prefix,
            "prim_align_"
        )
        // Pull out clean reads from mapped reads to feed into BLAST
        virus_fastq_ch = virus_minimap2_ch.reads_mapped
        clean_virus_fastq_ch = EXTRACT_SHARED_FASTQ_READS(virus_fastq_ch.join(filtered_ch.reads))
        fastq_ch = CONCATENATE_FILES(clean_virus_fastq_ch.output.map{ it[1] }.collect(), "virus_hits_final", "fastq.gz")
    emit:
        hits_final = processed_ch.viral_hits_tsv
        inter_lca = processed_ch.lca_tsv
        inter_minimap2 = processed_ch.aligner_tsv
        hits_fastq = fastq_ch.output
        test_minimap2_virus = virus_sam_ch
        test_fastq_filtered_human = human_minimap2_ch.reads_unmapped
        test_fastq_filtered_contam = contam_minimap2_ch.reads_unmapped
}<|MERGE_RESOLUTION|>--- conflicted
+++ resolved
@@ -17,6 +17,13 @@
 include { FILTER_TSV_COLUMN_BY_VALUE } from "../../../modules/local/filterTsvColumnByValue"
 include { PROCESS_LCA_ALIGNER_OUTPUT } from "../../../subworkflows/local/processLcaAlignerOutput/"
 
+include { LCA_TSV } from "../../../modules/local/lcaTsv"
+include { SORT_TSV as SORT_MINIMAP2_VIRAL } from "../../../modules/local/sortTsv"
+include { SORT_TSV as SORT_LCA } from "../../../modules/local/sortTsv"
+include { JOIN_TSVS } from "../../../modules/local/joinTsvs"
+include { FILTER_TSV_COLUMN_BY_VALUE } from "../../../modules/local/filterTsvColumnByValue"
+include { PROCESS_LCA_ALIGNER_OUTPUT } from "../../../subworkflows/local/processLcaAlignerOutput/"
+
 
 /***********
 | WORKFLOW |
@@ -27,10 +34,7 @@
         reads_ch
         ref_dir
         taxid_artificial
-<<<<<<< HEAD
         db_download_timeout // Timeout in seconds for database downloads
-=======
->>>>>>> 7c23e2e2
     main:
         // Get reference_paths
         minimap2_virus_index = "${ref_dir}/results/mm2-virus-index"
@@ -54,7 +58,6 @@
         // Mask non-complex read sections
         masked_ch = MASK_FASTQ_READS(filtered_ch, 25, 0.55)
         // Drop human reads before pathogen identification
-<<<<<<< HEAD
         minimap2_base_params = [remove_sq: false, db_download_timeout: db_download_timeout]
         human_minimap2_params = minimap2_base_params + [suffix: "human", alignment_params: ""]
         human_minimap2_ch = MINIMAP2_HUMAN(masked_ch.masked, minimap2_human_index, human_minimap2_params)
@@ -66,15 +69,6 @@
         // Identify virus reads with multiple alignments for LCA analysis
         virus_minimap2_params = minimap2_base_params + [suffix: "virus", alignment_params: "-N 10"]
         virus_minimap2_ch = MINIMAP2_VIRUS(no_contam_ch, minimap2_virus_index, virus_minimap2_params)
-=======
-        human_minimap2_ch = MINIMAP2_HUMAN(masked_ch.masked, minimap2_human_index, "human", false, "")
-        no_human_ch = human_minimap2_ch.reads_unmapped
-        // Identify other contaminants
-        contam_minimap2_ch = MINIMAP2_CONTAM(no_human_ch, minimap2_contam_index, "other", false, "")
-        no_contam_ch = contam_minimap2_ch.reads_unmapped
-        // Identify virus reads with multiple alignments for LCA analysis
-        virus_minimap2_ch = MINIMAP2_VIRUS(no_contam_ch, minimap2_virus_index, "virus", false, "-N 10")
->>>>>>> 7c23e2e2
         virus_sam_ch = virus_minimap2_ch.sam
         // Group cleaned reads and sam files by sample
         sam_fastq_ch = virus_sam_ch.join(filtered_ch)
@@ -82,7 +76,6 @@
         processed_minimap2_ch = PROCESS_VIRAL_MINIMAP2_SAM(sam_fastq_ch, genome_meta_path, virus_db_path)
         processed_minimap2_sorted_ch = SORT_MINIMAP2_VIRAL(processed_minimap2_ch.output, "seq_id")
         // Run LCA on viral hits TSV
-<<<<<<< HEAD
         lca_params = [
             group_field: "seq_id",
             taxid_field: "taxid",
@@ -91,10 +84,6 @@
             prefix: "aligner"
         ]
         lca_ch = LCA_TSV(processed_minimap2_sorted_ch.sorted, nodes_db, names_db, lca_params)
-=======
-        lca_ch = LCA_TSV(processed_minimap2_sorted_ch.sorted, nodes_db, names_db, "seq_id", 
-            "taxid", "length_normalized_score", taxid_artificial, "aligner")
->>>>>>> 7c23e2e2
         // Process LCA and Minimap2 columns
         processed_ch = PROCESS_LCA_ALIGNER_OUTPUT(
             lca_ch.output,
