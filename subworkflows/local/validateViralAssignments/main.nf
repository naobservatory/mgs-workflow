--- conflicted
+++ resolved
@@ -71,12 +71,8 @@
         bbmerge_ch = BBMERGE(fastq_ch).reads
         concat_ch = JOIN_FASTQ(bbmerge_ch, false).reads
         // 6. Cluster merged reads
-<<<<<<< HEAD
         cluster_ch = VSEARCH_CLUSTER(concat_ch, cluster_identity, 0, cluster_min_len)
-        // ...
-=======
         // TODO: Implement C,D,E from docstring
->>>>>>> c8b88730
     emit:
         test_in   = groups
         test_db   = db
