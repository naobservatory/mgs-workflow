/***************************
| MODULES AND SUBWORKFLOWS |
***************************/

include { FASTQC_LABELED } from "../../../modules/local/fastqc"
include { MULTIQC_LABELED } from "../../../modules/local/multiqc"
include { SUMMARIZE_MULTIQC_PAIR } from "../../../modules/local/summarizeMultiqcPair"
include { CONCATENATE_TSVS as CONCATENATE_MULTIQC_BASIC } from "../../../modules/local/concatenateTsvs"
include { CONCATENATE_TSVS as CONCATENATE_MULTIQC_ADAPT } from "../../../modules/local/concatenateTsvs"
include { CONCATENATE_TSVS as CONCATENATE_MULTIQC_QBASE } from "../../../modules/local/concatenateTsvs"
include { CONCATENATE_TSVS as CONCATENATE_MULTIQC_QSEQS } from "../../../modules/local/concatenateTsvs"

/***********
| WORKFLOW |
***********/

workflow QC {
    take:
        reads
        fastqc_cpus
        fastqc_mem
        stage_label
        single_end
    main:
        // 1. Run FASTQC on each read file / pair of read files
        fastqc_ch = FASTQC_LABELED(reads, fastqc_cpus, fastqc_mem)
        // 2. Extract data with MultiQC for each read file / pair of read files
        multiqc_ch = MULTIQC_LABELED(stage_label, fastqc_ch.zip)
        // 3. Summarize MultiQC information for each read file / pair of read files
        process_ch = SUMMARIZE_MULTIQC_PAIR(multiqc_ch.data, single_end)
        // 4. Collate MultiQC outputs
        multiqc_basic_ch = process_ch.map{ it[0] }.collect().ifEmpty([])
        multiqc_adapt_ch = process_ch.map{ it[1] }.collect().ifEmpty([])
        multiqc_qbase_ch = process_ch.map{ it[2] }.collect().ifEmpty([])
        multiqc_qseqs_ch = process_ch.map{ it[3] }.collect().ifEmpty([])
        // 5. Merge MultiQC outputs
<<<<<<< HEAD
        basic_out_ch = CONCATENATE_MULTIQC_BASIC(multiqc_basic_ch, "${stage_label}_qc_basic_stats")
        adapt_out_ch = CONCATENATE_MULTIQC_ADAPT(multiqc_adapt_ch, "${stage_label}_qc_adapter_stats")
        qbase_out_ch = CONCATENATE_MULTIQC_QBASE(multiqc_qbase_ch, "${stage_label}_qc_quality_base_stats")
        qseqs_out_ch = CONCATENATE_MULTIQC_QSEQS(multiqc_qseqs_ch, "${stage_label}_qc_quality_sequence_stats")
=======
        basic_out_ch = MERGE_MULTIQC_BASIC(multiqc_basic_ch, "${stage_label}_subset_qc_basic_stats")
        adapt_out_ch = MERGE_MULTIQC_ADAPT(multiqc_adapt_ch, "${stage_label}_subset_qc_adapter_stats")
        qbase_out_ch = MERGE_MULTIQC_QBASE(multiqc_qbase_ch, "${stage_label}_subset_qc_quality_base_stats")
        qseqs_out_ch = MERGE_MULTIQC_QSEQS(multiqc_qseqs_ch, "${stage_label}_subset_qc_quality_sequence_stats")
>>>>>>> 10f79390
        // 6. Combine outputs into a single output channel
        out_ch = basic_out_ch.combine(adapt_out_ch)
            .combine(qbase_out_ch).combine(qseqs_out_ch)
            .map({file1, file2, file3, file4 -> tuple(file1, file2, file3, file4)})
    emit:
        qc = out_ch
}<|MERGE_RESOLUTION|>--- conflicted
+++ resolved
@@ -34,17 +34,10 @@
         multiqc_qbase_ch = process_ch.map{ it[2] }.collect().ifEmpty([])
         multiqc_qseqs_ch = process_ch.map{ it[3] }.collect().ifEmpty([])
         // 5. Merge MultiQC outputs
-<<<<<<< HEAD
-        basic_out_ch = CONCATENATE_MULTIQC_BASIC(multiqc_basic_ch, "${stage_label}_qc_basic_stats")
-        adapt_out_ch = CONCATENATE_MULTIQC_ADAPT(multiqc_adapt_ch, "${stage_label}_qc_adapter_stats")
-        qbase_out_ch = CONCATENATE_MULTIQC_QBASE(multiqc_qbase_ch, "${stage_label}_qc_quality_base_stats")
-        qseqs_out_ch = CONCATENATE_MULTIQC_QSEQS(multiqc_qseqs_ch, "${stage_label}_qc_quality_sequence_stats")
-=======
-        basic_out_ch = MERGE_MULTIQC_BASIC(multiqc_basic_ch, "${stage_label}_subset_qc_basic_stats")
-        adapt_out_ch = MERGE_MULTIQC_ADAPT(multiqc_adapt_ch, "${stage_label}_subset_qc_adapter_stats")
-        qbase_out_ch = MERGE_MULTIQC_QBASE(multiqc_qbase_ch, "${stage_label}_subset_qc_quality_base_stats")
-        qseqs_out_ch = MERGE_MULTIQC_QSEQS(multiqc_qseqs_ch, "${stage_label}_subset_qc_quality_sequence_stats")
->>>>>>> 10f79390
+        basic_out_ch = CONCATENATE_MULTIQC_BASIC(multiqc_basic_ch, "${stage_label}_subset_qc_basic_stats")
+        adapt_out_ch = CONCATENATE_MULTIQC_ADAPT(multiqc_adapt_ch, "${stage_label}_subset_qc_adapter_stats")
+        qbase_out_ch = CONCATENATE_MULTIQC_QBASE(multiqc_qbase_ch, "${stage_label}_subset_qc_quality_base_stats")
+        qseqs_out_ch = CONCATENATE_MULTIQC_QSEQS(multiqc_qseqs_ch, "${stage_label}_subset_qc_quality_sequence_stats")
         // 6. Combine outputs into a single output channel
         out_ch = basic_out_ch.combine(adapt_out_ch)
             .combine(qbase_out_ch).combine(qseqs_out_ch)
