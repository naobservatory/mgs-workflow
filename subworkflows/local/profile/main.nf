--- conflicted
+++ resolved
@@ -6,6 +6,7 @@
 | MODULES AND SUBWORKFLOWS |
 ***************************/
 
+
 include { BBDUK_HITS } from "../../../modules/local/bbduk"
 include { TAXONOMY as TAXONOMY_RIBO } from "../../../subworkflows/local/taxonomy"
 include { TAXONOMY as TAXONOMY_NORIBO } from "../../../subworkflows/local/taxonomy"
@@ -13,12 +14,10 @@
 include { GROUP_SAMPLES } from "../../../subworkflows/local/groupSamples"
 
 if (params.single_end) {
+    include { SUBSET_READS_SINGLE_TARGET as SUBSET_READS_TARGET } from "../../../modules/local/subsetReads"
     include { BBDUK_SINGLE as BBDUK } from "../../../modules/local/bbduk"
 } else {
-<<<<<<< HEAD
     include { SUBSET_READS_PAIRED_TARGET as SUBSET_READS_TARGET } from "../../../modules/local/subsetReads"
-=======
->>>>>>> b6868c1d
     include { BBDUK_PAIRED as BBDUK } from "../../../modules/local/bbduk"
 }
 
@@ -44,7 +43,6 @@
         bbduk_suffix
         single_end
     main:
-<<<<<<< HEAD
         // Load indices
         if (params.ont) {
             minimap2_human_index = "s3://nao-mgs-simon/ont-indices/2024-12-14/minimap2-human-index/chm13v2.0.mmi"
@@ -77,11 +75,6 @@
             ribo_ch = BBDUK(grouped_ch, ribo_path, min_kmer_fraction, k, bbduk_suffix)
         }
 
-=======
-        // Separate ribosomal reads
-        ribo_path = "${ref_dir}/results/ribo-ref-concat.fasta.gz"
-        ribo_ch = BBDUK(reads_ch, ribo_path, min_kmer_fraction, k, bbduk_suffix)
->>>>>>> b6868c1d
         // Run taxonomic profiling separately on ribo and non-ribo reads
         tax_ribo_ch = TAXONOMY_RIBO(ribo_ch.fail, kraken_db_ch, false, "D", single_end)
         tax_noribo_ch = TAXONOMY_NORIBO(ribo_ch.reads, kraken_db_ch, false, "D", single_end)
