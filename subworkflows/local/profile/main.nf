/**********************************************
| SUBWORKFLOW: HIGH-LEVEL TAXONOMIC PROFILING |
**********************************************/

/***************************
| MODULES AND SUBWORKFLOWS |
***************************/

<<<<<<< HEAD
if (params.read_type == "single_end") {
    include { SUBSET_READS_SINGLE_TARGET as SUBSET_READS_TARGET } from "../../../modules/local/subsetReads" addParams(suffix: "fastq")
} else if (params.read_type == "paired_end") {
    include { SUBSET_READS_PAIRED_TARGET as SUBSET_READS_TARGET } from "../../../modules/local/subsetReads" addParams(suffix: "fastq")
}
if (params.read_type == "single_end") {
    include { BBDUK_SINGLE as BBDUK } from "../../../modules/local/bbduk" addParams(suffix: params.bbduk_suffix)
} else if (params.read_type == "paired_end") {
    include { BBDUK_PAIRED as BBDUK } from "../../../modules/local/bbduk" addParams(suffix: params.bbduk_suffix)
}
include { TAXONOMY as TAXONOMY_RIBO } from "../../../subworkflows/local/taxonomy" addParams(dedup_rc: false, classification_level: "D", read_fraction: 1, kraken_memory: "${params.kraken_memory}")
include { TAXONOMY as TAXONOMY_NORIBO } from "../../../subworkflows/local/taxonomy" addParams(dedup_rc: false, classification_level: "D", read_fraction: 1, kraken_memory: "${params.kraken_memory}")
=======
include { SUBSET_READS_PAIRED_TARGET; SUBSET_READS_PAIRED_TARGET as SUBSET_READS_PAIRED_TARGET_GROUP } from "../../../modules/local/subsetReads"
include { BBDUK } from "../../../modules/local/bbduk"
include { TAXONOMY as TAXONOMY_RIBO } from "../../../subworkflows/local/taxonomy"
include { TAXONOMY as TAXONOMY_NORIBO } from "../../../subworkflows/local/taxonomy"
>>>>>>> e5b5ec52
include { MERGE_TAXONOMY_RIBO } from "../../../modules/local/mergeTaxonomyRibo"
include { CONCAT_GROUP } from "../../../modules/local/concatGroup"

/****************
| MAIN WORKFLOW |
****************/

workflow PROFILE {
    take:
        reads_ch
        group_ch
        kraken_db_ch
        n_reads
        ref_dir
        min_kmer_fraction
        k
        bbduk_suffix
        kraken_memory
        grouping
    main:
        // Randomly subset reads to target number
<<<<<<< HEAD
        subset_ch = SUBSET_READS_TARGET(reads_ch, n_reads)
=======
        subset_ch = SUBSET_READS_PAIRED_TARGET(reads_ch, n_reads, "fastq")
        if (grouping){
            // Join samplesheet with trimmed_reads and update fastq files
            subset_group_ch = group_ch.join(subset_ch, by: 0)
            .map { sample, group, reads -> tuple(sample, reads[0], reads[1], group) }
            .groupTuple(by: 3)
            // Split into multi-sample groups, these need to be subsetted to target number
            multi_sample_groups = subset_group_ch.filter { it[0].size() > 1 }
            // These are already subsetted to target number
            single_sample_groups = subset_group_ch.filter { it[0].size() == 1 }
                .map { samples, fwd_list, rev_list, group -> tuple(group, [fwd_list[0], rev_list[0]]) }
            // Concatenate multi-sample groups
            grouped_samples = CONCAT_GROUP(multi_sample_groups)
            // Randomly subset multi-sample groups to target number
            subset_grouped_ch = SUBSET_READS_PAIRED_TARGET_GROUP(grouped_samples, n_reads, "fastq")
            // Mix with subsetted multi-sample group with already subsetted single-sample groups
            grouped_ch = subset_grouped_ch.mix(single_sample_groups)
        } else {
            grouped_ch = subset_ch
        }
>>>>>>> e5b5ec52
        // Separate ribosomal reads
        ribo_path = "${ref_dir}/results/ribo-ref-concat.fasta.gz"
        ribo_ch = BBDUK(grouped_ch, ribo_path, min_kmer_fraction, k, bbduk_suffix)
        // Run taxonomic profiling separately on ribo and non-ribo reads
        tax_ribo_ch = TAXONOMY_RIBO(ribo_ch.fail, kraken_db_ch, false, "D", 1, kraken_memory)
        tax_noribo_ch = TAXONOMY_NORIBO(ribo_ch.reads, kraken_db_ch, false, "D", 1, kraken_memory)
        // Merge ribo and non-ribo outputs
        kr_ribo = tax_ribo_ch.kraken_reports.collectFile(name: "kraken_reports_ribo.tsv.gz")
        kr_noribo = tax_noribo_ch.kraken_reports.collectFile(name: "kraken_reports_noribo.tsv.gz")
        br_ribo = tax_ribo_ch.bracken.collectFile(name: "bracken_reports_ribo.tsv.gz")
        br_noribo = tax_noribo_ch.bracken.collectFile(name: "bracken_reports_noribo.tsv.gz")
        merge_ch = MERGE_TAXONOMY_RIBO(kr_ribo, kr_noribo, br_ribo, br_noribo)
    emit:
        bracken = merge_ch.bracken
        kraken = merge_ch.kraken
}<|MERGE_RESOLUTION|>--- conflicted
+++ resolved
@@ -6,7 +6,6 @@
 | MODULES AND SUBWORKFLOWS |
 ***************************/
 
-<<<<<<< HEAD
 if (params.read_type == "single_end") {
     include { SUBSET_READS_SINGLE_TARGET as SUBSET_READS_TARGET } from "../../../modules/local/subsetReads" addParams(suffix: "fastq")
 } else if (params.read_type == "paired_end") {
@@ -19,12 +18,13 @@
 }
 include { TAXONOMY as TAXONOMY_RIBO } from "../../../subworkflows/local/taxonomy" addParams(dedup_rc: false, classification_level: "D", read_fraction: 1, kraken_memory: "${params.kraken_memory}")
 include { TAXONOMY as TAXONOMY_NORIBO } from "../../../subworkflows/local/taxonomy" addParams(dedup_rc: false, classification_level: "D", read_fraction: 1, kraken_memory: "${params.kraken_memory}")
-=======
+
+// FIX ABOVE
+
 include { SUBSET_READS_PAIRED_TARGET; SUBSET_READS_PAIRED_TARGET as SUBSET_READS_PAIRED_TARGET_GROUP } from "../../../modules/local/subsetReads"
 include { BBDUK } from "../../../modules/local/bbduk"
 include { TAXONOMY as TAXONOMY_RIBO } from "../../../subworkflows/local/taxonomy"
 include { TAXONOMY as TAXONOMY_NORIBO } from "../../../subworkflows/local/taxonomy"
->>>>>>> e5b5ec52
 include { MERGE_TAXONOMY_RIBO } from "../../../modules/local/mergeTaxonomyRibo"
 include { CONCAT_GROUP } from "../../../modules/local/concatGroup"
 
@@ -46,9 +46,7 @@
         grouping
     main:
         // Randomly subset reads to target number
-<<<<<<< HEAD
-        subset_ch = SUBSET_READS_TARGET(reads_ch, n_reads)
-=======
+        subset_ch = SUBSET_READS_TARGET(reads_ch, n_reads) // DROP
         subset_ch = SUBSET_READS_PAIRED_TARGET(reads_ch, n_reads, "fastq")
         if (grouping){
             // Join samplesheet with trimmed_reads and update fastq files
@@ -69,7 +67,6 @@
         } else {
             grouped_ch = subset_ch
         }
->>>>>>> e5b5ec52
         // Separate ribosomal reads
         ribo_path = "${ref_dir}/results/ribo-ref-concat.fasta.gz"
         ribo_ch = BBDUK(grouped_ch, ribo_path, min_kmer_fraction, k, bbduk_suffix)
