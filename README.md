--- conflicted
+++ resolved
@@ -43,17 +43,6 @@
 Run the index workflow by setting `mode = "index"` in the relevant config file. For more information, see `workflows/index.nf` and the associated subworkflows and modules.
 
 ### Run workflow
-<<<<<<< HEAD
-#### Preprocessing phase
-
-The run workflow begins by concatenating all libraries assigned to the same sample ID together[^concat], then optionally subsampling the concatenated read files down to a specified number of reads[^subsample]. The reads then undergo cleaning by [Cutadapt](https://cutadapt.readthedocs.io/en/stable/), [Trimmomatic](https://github.com/usadellab/Trimmomatic), and [FASTP](https://github.com/OpenGene/fastp), in that order; the first two of these only screen for adapter contamination, while the last both screens for adapters and trims low-quality and low-complexity sequences. Running three different adapter-trimming tools in succession is unusual, but necessary to minimize spurious identification of "human-viral" reads based on adapter contamination of the reference genomes.
-
-[^concat]: This is controlled by the library file specied in the config file; any libraries with the same entry in the `sample` column are concatenated. This is primarily useful in cases where the same library is sequenced multiple times, e.g. to reach some total target depth.
-[^subsample]: This is mainly useful for an initial run of the pipeline to confirm everything functions well for a given dataset and sample sheet; it's not recommended for analyses that are actually expected to yield meaningful results.
-
-Cleaned reads then undergo deduplication with [Clumpify](https://jgi.doe.gov/data-and-tools/software-tools/bbtools/bb-tools-user-guide/clumpify-guide/), a tool from the [BBTools suite](https://jgi.doe.gov/data-and-tools/software-tools/bbtools/) that identifies and collapses read pairs that are identical modulo some specified error rate. (Importantly, this deduplication phase does not remove reverse-complement duplicates.[^rc]) The deduplicated reads then undergo ribodepletion with [BBDuk](https://jgi.doe.gov/data-and-tools/software-tools/bbtools/bb-tools-user-guide/bbduk-guide/), which searches for ribosomal k-mers based on a SILVA sequencing database and removes any reads that exhibit rRNA matches above some threshold. This is performed twice in series, once with relatively strict parameters for what sequences qualify as "ribosomal" (which thus removes relatively fewer reads) and again with more inclusive parameters (which thus result in more reads being removed). The output of the initial, more conservative ribodepletion step is passed to the viral identification phase, while the output of the latter, more aggressive step is passed to the taxonomic profiling phase[^ribo].
-=======
->>>>>>> fcd3fdc1
 
 #### Preprocessing phase
 
