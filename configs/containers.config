// Specify Docker containers for workflow processes
process {
    withLabel: curl {
        container = "community.wave.seqera.io/library/curl:8.10.1--43150f2d543ef413"
    }
    withLabel: unzip {
        container = "community.wave.seqera.io/library/unzip:6.0--0e729f0c20458893"
    }
    withLabel: coreutils {
        container = "community.wave.seqera.io/library/coreutils:9.5--ae99c88a9b28c264"
    }
    withLabel: coreutils_gzip_gawk {
        container = "community.wave.seqera.io/library/coreutils_gawk_gzip:c49bfad0a858f99a"
    }
    withLabel: MultiQC {
        // NB: As of 2024-07-01, newer versions currently cause errors
//        container = "multiqc/multiqc:v1.21"
//        container = "staphb/multiqc:1.22.2"
        container = "thatdnaguy/multiqc:v1.21_01"
    }
    withLabel: FASTQC {
        container = "staphb/fastqc:0.12.1"
    }
    withLabel: BBTools {
        // NB: As of 2024-07-01, newer versions currently cause errors
        container = "staphb/bbtools:39.01"
    }
    withLabel: BLAST {
        container = "staphb/blast:2.15.0"
    }
    withLabel: BLAST2 {
        container = "community.wave.seqera.io/library/blast_curl:79a8563079c99587"
        // Built with Seqera Containers
        //channels:
        //- conda-forge
        //- bioconda
        //dependencies:
        //- bioconda::blast=2.15.0
        //- conda-forge::curl=8.7.1
    }
    withLabel: Bowtie2 {
        container = "staphb/bowtie2:2.5.3"
    }
    withLabel: Kraken2 {
        container = "staphb/kraken2:2.1.3"
    }
    withLabel: Bracken {
        container = "staphb/bracken:2.9"
    }
    withLabel: pandas {
        container = "pandas/pandas:pip-all"
        // NB: As of 2024-07-01, no more specific tag available
    }
    withLabel: ncbi_genome_download {
//        container = "harmonb/ncbi-genome-download:latest"
          container = "community.wave.seqera.io/library/ncbi-genome-download:0.3.3--3034416f2eb9d25d"
    }
    withLabel: biopython {
//        container = "harmonb/biopython:latest"
          container = "community.wave.seqera.io/library/pip_biopython_pandas:efce8bf9af0b80e7"
    }
    withLabel: tidyverse {
        container = "rocker/tidyverse:4.4.2"
    }
    withLabel: R {
        container = "securebio/nao-rpkg"
    }
    withLabel: seqtk {
        container = "staphb/seqtk:1.4"
    }
    withLabel: cutadapt {
        container = "pipecraft/cutadapt:0"
        // NB: Not sure if this functions as a "latest" tag, check back in later. As of 2024-07-01, this corresponds to digest 5aadc73cf824
    }
    withLabel: fastp {
        container = "staphb/fastp:0.23.4"
    }
    withLabel: filtlong {
        container = "staphb/filtlong:0.2.1"
    }
    withLabel: bowtie2_samtools {
        //container = "community.wave.seqera.io/library/bowtie2_samtools:7b69067e1ec05e87"
        container = "community.wave.seqera.io/library/bowtie2_samtools_gzip:efa3d5fd38f6bcd0"
        //Built with Seqera Containers
        //channels:
        //- conda-forge
        //- bioconda
        //dependencies:
        //- bioconda::bowtie2=2.5.4
        //- bioconda::samtools=1.21
        //- conda-forge::gzip=1.13
    }
    withLabel: bbtools_samtools {
        container = "community.wave.seqera.io/library/bbmap_samtools_gzip:fc8114c072e9de02"
        // Built with Seqera Containers
        // channels:
        // - conda-forge
        // - bioconda
        // dependencies:
        // - bioconda::bbmap=39.13
        // - bioconda::samtools=1.21
        // - conda-forge::gzip=1.13
    }
    withLabel: bracken_plus_utils {
        container = "community.wave.seqera.io/library/bracken_file_gzip:2ad1968722ae663d"
        // Built with Seqera Containers
        // channels:
        // - conda-forge
        // - bioconda
        // dependencies:
        // - bioconda::bracken=3.0
        // - conda-forge::file=5.46
        // - conda-forge::gzip=1.13
    }
    withLabel: python {
        container = "community.wave.seqera.io/library/python:3.13.1--d00663700fcc8bcf"
    }
<<<<<<< HEAD
    withLabel: minimap2 {
        container = "staphb/minimap2:2.28"
    }
    withLabel: samtools {
        container = "staphb/samtools:latest"
=======
    withLabel: coreutils_file {
        container = "community.wave.seqera.io/library/coreutils_file:ccfe471e6d036f54"
        // Build with Seqera Containers
        // channels:
        // - conda-forge
        // dependencies:
        // - conda-forge::coreutils=9.5
        // - conda-forge::file=5.46
>>>>>>> 6d96e0eb
    }
}<|MERGE_RESOLUTION|>--- conflicted
+++ resolved
@@ -115,13 +115,12 @@
     withLabel: python {
         container = "community.wave.seqera.io/library/python:3.13.1--d00663700fcc8bcf"
     }
-<<<<<<< HEAD
     withLabel: minimap2 {
         container = "staphb/minimap2:2.28"
     }
     withLabel: samtools {
         container = "staphb/samtools:latest"
-=======
+    }
     withLabel: coreutils_file {
         container = "community.wave.seqera.io/library/coreutils_file:ccfe471e6d036f54"
         // Build with Seqera Containers
@@ -130,6 +129,5 @@
         // dependencies:
         // - conda-forge::coreutils=9.5
         // - conda-forge::file=5.46
->>>>>>> 6d96e0eb
     }
 }