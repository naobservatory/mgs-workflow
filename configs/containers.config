--- conflicted
+++ resolved
@@ -73,7 +73,6 @@
     withLabel: fastp {
         container = "staphb/fastp:0.23.4"
     }
-<<<<<<< HEAD
     withLabel: bowtie2_samtools {
         //container = "community.wave.seqera.io/library/bowtie2_samtools:7b69067e1ec05e87"
         container = "community.wave.seqera.io/library/bowtie2_samtools_gzip:efa3d5fd38f6bcd0"
@@ -108,9 +107,7 @@
         // - conda-forge::file=5.46
         // - conda-forge::gzip=1.13
    }
-=======
     withLabel: atria {
         container = "harmonb/atria:latest"
     }
->>>>>>> 1db37775
 }