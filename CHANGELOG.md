--- conflicted
+++ resolved
@@ -1,13 +1,11 @@
 # v2.8.1.3-dev
 - Increased runtime Bowtie2 score threshold for viral read identification
 - Removed generate-samplesheet.py, as functionality has moved to internal mgs-metadata repo.
-<<<<<<< HEAD
 - Added ability to set BLAST parameters qcov_hsp_perc and perc_identity
-=======
- - Added ONT taxonomic profiling support:
+- Added ONT taxonomic profiling support:
     - Added MINIMAP2 classification of ONT reads to PROFILE subworkflow.
     - Added ont parameter to PROFILE in run.nf.
->>>>>>> 6a0e787e
+
 
 # v2.8.1.2
 - Made Cutadapt mismatch rate parameter configurable
