<<<<<<< HEAD
# v2.8.0.0 (in development)
- Major changes to many parts of the pipeline as part of a general performance overhaul
    - Modified most processes in the RUN and RUN_VALIDATION workflows to stream data in and out rather than reading whole files
    - As part of the previous change, modified most processes in the RUN and RUN_VALIDATION workflows to work with interleaved rather than paired sequence data
    - Modified BLASTN filtering to take into account bitscore ratio versus best hit for each query
    - Replaced many specific tabular manipulation processes with basic operations: JOIN_TSVS, CONCATENATE_TSVS, ADD_FIXED_COLUMN, etc
    - Removed grouping and group-dependent functionality (in particular, deduplication and clade counting); entire pipeline now operates on a per-sample basis
    - Added unit tests for many processes and workflows
    - Added configurable seeding for testing non-deterministic processes via `params.random_seed`
    - Made Bracken read threshold configurable via `params.bracken_threshold`
    - Removed numerous orphaned modules and processes
- Large changes to outputs:
    - Main output directory no longer contains FASTA files for viral hits (interleaved FASTQ file now saved to intermediates)
    - Clade counts are no longer produced
    - QC and BLAST outputs now show statistics for interleaved files rather than showing forward and reverse reads separately
    - Added new intermediate outputs, including unfiltered viral hits and interleaved FASTQ from EXTRACT_VIRAL_READS
    - Viral hits TSV moved from `virus_hits_db.tsv.gz` to `virus_hits_filtered.tsv.gz`
    - Numerous changes to column names in viral hits TSV, mainly to improve clarity
- Updated mislabeled processes
- Fixed bug where multiqc doesn't output sequence length stats if all sequences are the same length
- Added instructions for what to do should you run out of API requests for containers
- Unzipped files in `test-data` directory
- Added new script, `bin/run_parallel_test.sh`, that allows users to run nf-test tests locally in parallel
=======
# v2.7.0.3
- Fixing link to configuration file in `README.md`
>>>>>>> 34dce095

# v2.7.0.2
- Updated `pipeline-version.txt`

# v2.7.0.1
- Fixed index-related issues from v2.7.0.0:
    - Updated `EXTRACT_VIRAL_READS` to expect updated path to viral genome DB
    - Added `adapters` param to the index config file used to run our tests
    - Updated `RUN` and `RUN_VALIDATION` tests to use up-to-date test index (location: `s3://nao-testing/index/20250130`)

# v2.7.0.0
- Implemented masking of viral genome reference in index workflow with MASK_GENOME_FASTA to remove adapter, low-entropy and repeat sequences.
- Removed TRIMMOMATIC and BBMAP from EXTRACT_VIRAL_READS.
- Restructured subworkflows to take advantage of new viral genome masking:
    - Split PROFILE workflow into SUBSET_TRIM, RUN_QC, and PROFILE subworkflows
    - Moved FASTP read cleaning downstream of BBDUK_HITS (in EXTRACT_VIRAL_READS) and subsetting (in SUBSET_TRIM)
    - Moved FASTQC and MultiQC to after subsetting (in RUN_QC)
    - Removed RAW, CLEAN, and PROCESS_OUTPUT subworkflows
    - Added COUNT_TOTAL_READS subworkflow to count the total number of reads in each sample.
- Replace generate_samplesheet.sh with generate_samplesheet.py
- Fixed bug in extractUnconcReadID that would cause the pipeline to fail if it contained the string 'YT' in the read id.
- Remove `params.quality_encoding` as it was used only by TRIMMOMATIC
- Added length distribution information to QC output
- **Renamed QC output files to reflect the fact that they now only contain QC information on a subset of reads (e.g. `qc_basic_stats.tsv.gz` -> `subset_qc_basic_stats.tsv.gz`)**
- **New QC output files: `read_counts.tsv.gz`, `subset_qc_length_stats.tsv.gz`**

# v2.6.0.0
- Updated version to reflect the new versioning scheme, which is described in `docs/version_schema.md`.

# v2.5.4
- Fixed fatal bug in `configs/run_validation.config` that prevents users from running the `RUN_VALIDATION` workflow.

# v2.5.3
- Added new LOAD_SAMPLESHEET subworkflow to centralize samplesheet processing
- Updated tags to prevent inappropriate S3 auto-cleanup
- Testing infrastructure
  - Split up the tests in `End-to-end MGS workflow test` so that they can be run in parallel on Github Actions.
  - Implemented an end-to-end test that checks if the RUN workflow produces the correct output. The correct output for the test has been saved in `test-data/gold-standard-results` so that the user can diff the output of their test with the correct output to check where their pipeline might be failing.
- Began development of single-end read processing (still in progress)
    - Restructured RAW, CLEAN, QC, TAXONOMY, and PROFILE workflows to handle both single-end and paired-end reads
    - Added new FASTP_SINGLE, TRUNCATE_CONCAT_SINGLE, BBDUK_SINGLE, CONCAT_GROUP_SINGLE, SUBSET_READS_SINGLE and SUBSET_READS_SINGLE_TARGET processes to handle single-end reads
    - Created separate end-to-end test workflow for single-end processing (which will be removed once single-end processing is fully integrated)
    - Modified samplesheet handling to support both single-end and paired-end data
    - Updated generate_samplesheet.sh to handle single-end data with --single_end flag
    - Added read_type.config to handle single-end vs paired-end settings (set automatically based on samplesheet format)
    - Created run_dev_se.config and run_dev_se.nf for single-end development testing (which will be removed once single-end processing is fully integrated)
    - Added single-end samplesheet to test-data

# v2.5.2
- Changes to default read filtering:
    - Relaxed FASTP quality filtering (`--cut_mean_quality` and `--average_qual` reduced from 25 to 20).
    - Relaxed BBDUK viral filtering (switched from 3 21-mers to 1 24-mer).
- Overhauled BLAST validation functionality:
    - BLAST now runs on forward and reverse reads independently
    - BLAST output filtering no longer assumes specific filename suffixes
    - Paired BLAST output includes more information
    - RUN_VALIDATION can now directly take in FASTA files instead of a virus read DB
    - Fixed issues with publishing BLAST output under new Nextflow version
- Implemented nf-test for end-to-end testing of pipeline functionality
    - Implemented test suite in `tests/main.nf.test`
    - Reconfigured INDEX workflow to enable generation of miniature index directories for testing
    - Added Github Actions workflow in `.github/workflows/end-to-end.yml`
    - Pull requests will now fail if any of INDEX, RUN, or RUN_VALIDATION crashes when run on test data.
    - Generated first version of new, curated test dataset for testing RUN workflow. Samplesheet and config file are available in `test-data`. The previous test dataset in `test` has been removed.
- Implemented S3 auto-cleanup:
    - Added tags to published files to facilitate S3 auto-cleanup
    - Added S3 lifecycle configuration file to `ref`, along with a script in `bin` to add it to an S3 bucket
- Minor changes
    - Added logic to check if `grouping` variable in `nextflow.config` matches the input samplesheet, if it doesn't, the code throws an error.
    - Externalized resource specifications to `resources.config`, removing hardcoded CPU/memory values
    - Renamed `index-params.json` to `params-index.json` to avoid clash with Github Actions
    - Removed redundant subsetting statement from TAXONOMY workflow.
    - Added --group_across_illumina_lanes option to generate_samplesheet

# v2.5.1
- Enabled extraction of BBDuk-subset putatively-host-viral raw reads for downstream chimera detection.
- Added back viral read fields accidentally being discarded by COLLAPSE_VIRUS_READS.

# v2.5.0
- Reintroduced user-specified sample grouping and concatenation (e.g. across sequencing lanes) for deduplication in PROFILE and EXTRACT_VIRAL_READS.
- Generalised pipeline to detect viruses infecting arbitrary host taxa (not just human-infecting viruses) as specified by `ref/host-taxa.tsv` and config parameters.
- Configured index workflow to enable hard-exclusion of specific virus taxa (primarily phages) from being marked as infecting ost taxa of interest.
- Updated pipeline output code to match changes made in latest Nextflow update (24.10.0).
- Created a new script `bin/analyze-pipeline.py` to analyze pipeline structure and identify unused workflows and modules.
- Cleaned up unused workflows and modules made obsolete in this and previous updates.
- Moved module scripts from `bin` to module directories.
- Modified trace filepath to be predictable across runs.
- Removed addParams calls when importing dependencies (deprecated in latest Nextflow update).
- Switched from nt to core_nt for BLAST validation.
- Reconfigured QC subworkflow to run FASTQC and MultiQC on each pair of input files separately (fixes bug arising from allowing arbitrary filenames for forward and reverse read files).

# v2.4.0
- Created a new output directory where we put log files called `logging`.
- Added the trace file from Nextflow to the `logging` directory which can be used for understanding cpu, memory usage, and other infromation like runtime. After running the pipeline, `plot-timeline-script.R` can be used to generate a useful summary plot of the runtime for each process in the pipeline.
- Removed CONCAT_GZIPPED.
- Replaced the sample input format with something more similar to nf-core, called `samplesheet.csv`. This new input file can be generated using the script `generate_samplesheet.sh`.
- Now run deduplication on paired-ends reads using clumpify in the taxonomic workflow.
- Fragment length analysis and deduplication analysis.
  - BBtools: Extract the fragment length as well as the number of duplicates from the taxonomic workflow and add them to the `hv_hits_putative_collapsed.tsv.gz`.
  - Bowtie2: Conduct a duplication analysis on the aligned reads, then add the number of duplicates and fragment length to the `hv_hits_putative_collapsed.tsv.gz`.

# v2.3.3
- Added validation workflow for post-hoc BLAST validation of putative HV reads.

# v2.3.2
- Fixed subsetReads to run on all reads when the number of reads per sample is below the set threshold.

# v2.3.1

- Clarifications to documentation (in README and elsewhere)
- Re-added "joined" status marker to reads output by join_fastq.py

# v2.3.0
- Restructured run workflow to improve computational efficiency, especially on large datasets
    - Added preliminary BBDuk masking step to HV identification phase
    - Added read subsampling to profiling phase
    - Deleted ribodepletion and deduplication from preprocessing phase
    - Added riboseparation to profiling phase
    - Restructured profiling phase output
    - Added `addcounts` and `passes` flags to deduplication in HV identification phase
- Parallelized key bottlenecks in index workflow
- Added custom suffix specification for raw read files
- Assorted bug fixes

# v2.2.1
- Added specific container versions to `containers.config`
- Added version & time tracking to workflows
- Added index reference files (params, version) to run output
- Minor changes to default config files

# v2.2.0
- Major refactor
- Start of changelog<|MERGE_RESOLUTION|>--- conflicted
+++ resolved
@@ -1,4 +1,3 @@
-<<<<<<< HEAD
 # v2.8.0.0 (in development)
 - Major changes to many parts of the pipeline as part of a general performance overhaul
     - Modified most processes in the RUN and RUN_VALIDATION workflows to stream data in and out rather than reading whole files
@@ -22,10 +21,9 @@
 - Added instructions for what to do should you run out of API requests for containers
 - Unzipped files in `test-data` directory
 - Added new script, `bin/run_parallel_test.sh`, that allows users to run nf-test tests locally in parallel
-=======
+
 # v2.7.0.3
 - Fixing link to configuration file in `README.md`
->>>>>>> 34dce095
 
 # v2.7.0.2
 - Updated `pipeline-version.txt`
