# v2.8.1.2-dev
- Made Cutadapt mismatch rate parameter configurable
<<<<<<< HEAD
- Changed Bowtie2 to use global alignment for viral read identification.
=======
- Fixed issues with BLAST bitscore filtering
>>>>>>> 8702b158

# v2.8.1.1
- Modified Kraken2 DB handling in index workflow to avoid staging
- Updated defaults in index configs

# v2.8.1.0
- Added downstream duplicate marking functionality via new DOWNSTREAM workflow
    - Fixed JOIN_TSVS to correctly handle many-to-one joins
    - Added strict join mode to JOIN_TSVS
    - Altered PROCESS_VIRAL_BOWTIE2_SAM to make ordering of genome IDs for split alignments predictable (necessary for downstream duplicate marking)
- Updated ANNOTATE_VIRUS_INFECTION to better handle taxa that are missing from Virus-Host DB, and added corresponding tests and documentation.
- Began implementing pipeline components for analyzing ONT data:
    - Added generation of minimap2 indices to INDEX workflow (human, viral, contaminant, and ribosomal).
    - Added LSU and SSU tags to respective small and large ribosomal subunit genomes in the composite ribosomal reference fasta.
    - Added MINIMAP2_INDEX and MINIMAP2 processes for indexing reference genomes and aligning reads to them.
- Added documentation on running the pipeline reproducibly
- Fixed some local unit tests

# v2.8.0.0
- Major changes to many parts of the pipeline as part of a general performance overhaul
    - Modified most processes in the RUN and RUN_VALIDATION workflows to stream data in and out rather than reading whole files
    - As part of the previous change, modified most processes in the RUN and RUN_VALIDATION workflows to work with interleaved rather than paired sequence data
    - Modified BLASTN filtering to take into account bitscore ratio versus best hit for each query
    - Replaced many specific tabular manipulation processes with basic operations: JOIN_TSVS, CONCATENATE_TSVS, ADD_FIXED_COLUMN, etc
    - Removed grouping and group-dependent functionality (in particular, deduplication and clade counting); entire pipeline now operates on a per-sample basis
    - Added unit tests for many processes and workflows
    - Added configurable seeding for testing non-deterministic processes via `params.random_seed`
    - Made Bracken read threshold configurable via `params.bracken_threshold`
    - Removed numerous orphaned modules and processes
- Large changes to outputs:
    - Main output directory no longer contains FASTA files for viral hits (interleaved FASTQ file now saved to intermediates)
    - Clade counts are no longer produced
    - QC and BLAST outputs now show statistics for interleaved files rather than showing forward and reverse reads separately
    - Added new intermediate outputs, including unfiltered viral hits and interleaved FASTQ from EXTRACT_VIRAL_READS
    - Viral hits TSV moved from `virus_hits_db.tsv.gz` to `virus_hits_filtered.tsv.gz`
    - Numerous changes to column names in viral hits TSV, mainly to improve clarity
- Minor changes and fixes:
    - Updated mislabeled processes
    - Fixed bug where multiqc doesn't output sequence length stats if all sequences are the same length
    - Unzipped files in `test-data` directory
    - Added new script, `bin/run_parallel_test.sh`, that allows users to run nf-test tests locally in parallel
    - Assorted updates to documentation
    - Removed some defaults from config files
    - Fixed mislabeled parameter in RUN_VALIDATION workflow

# v2.7.0.3
- Fixing link to configuration file in `README.md`

# v2.7.0.2
- Updated `pipeline-version.txt`

# v2.7.0.1
- Fixed index-related issues from v2.7.0.0:
    - Updated `EXTRACT_VIRAL_READS` to expect updated path to viral genome DB
    - Added `adapters` param to the index config file used to run our tests
    - Updated `RUN` and `RUN_VALIDATION` tests to use up-to-date test index (location: `s3://nao-testing/index/20250130`)

# v2.7.0.0
- Implemented masking of viral genome reference in index workflow with MASK_GENOME_FASTA to remove adapter, low-entropy and repeat sequences.
- Removed TRIMMOMATIC and BBMAP from EXTRACT_VIRAL_READS.
- Restructured subworkflows to take advantage of new viral genome masking:
    - Split PROFILE workflow into SUBSET_TRIM, RUN_QC, and PROFILE subworkflows
    - Moved FASTP read cleaning downstream of BBDUK_HITS (in EXTRACT_VIRAL_READS) and subsetting (in SUBSET_TRIM)
    - Moved FASTQC and MultiQC to after subsetting (in RUN_QC)
    - Removed RAW, CLEAN, and PROCESS_OUTPUT subworkflows
    - Added COUNT_TOTAL_READS subworkflow to count the total number of reads in each sample.
- Replace generate_samplesheet.sh with generate_samplesheet.py
- Fixed bug in extractUnconcReadID that would cause the pipeline to fail if it contained the string 'YT' in the read id.
- Remove `params.quality_encoding` as it was used only by TRIMMOMATIC
- Added length distribution information to QC output
- **Renamed QC output files to reflect the fact that they now only contain QC information on a subset of reads (e.g. `qc_basic_stats.tsv.gz` -> `subset_qc_basic_stats.tsv.gz`)**
- **New QC output files: `read_counts.tsv.gz`, `subset_qc_length_stats.tsv.gz`**

# v2.6.0.0
- Updated version to reflect the new versioning scheme, which is described in `docs/version_schema.md`.

# v2.5.4
- Fixed fatal bug in `configs/run_validation.config` that prevents users from running the `RUN_VALIDATION` workflow.

# v2.5.3
- Added new LOAD_SAMPLESHEET subworkflow to centralize samplesheet processing
- Updated tags to prevent inappropriate S3 auto-cleanup
- Testing infrastructure
  - Split up the tests in `End-to-end MGS workflow test` so that they can be run in parallel on Github Actions.
  - Implemented an end-to-end test that checks if the RUN workflow produces the correct output. The correct output for the test has been saved in `test-data/gold-standard-results` so that the user can diff the output of their test with the correct output to check where their pipeline might be failing.
- Began development of single-end read processing (still in progress)
    - Restructured RAW, CLEAN, QC, TAXONOMY, and PROFILE workflows to handle both single-end and paired-end reads
    - Added new FASTP_SINGLE, TRUNCATE_CONCAT_SINGLE, BBDUK_SINGLE, CONCAT_GROUP_SINGLE, SUBSET_READS_SINGLE and SUBSET_READS_SINGLE_TARGET processes to handle single-end reads
    - Created separate end-to-end test workflow for single-end processing (which will be removed once single-end processing is fully integrated)
    - Modified samplesheet handling to support both single-end and paired-end data
    - Updated generate_samplesheet.sh to handle single-end data with --single_end flag
    - Added read_type.config to handle single-end vs paired-end settings (set automatically based on samplesheet format)
    - Created run_dev_se.config and run_dev_se.nf for single-end development testing (which will be removed once single-end processing is fully integrated)
    - Added single-end samplesheet to test-data

# v2.5.2
- Changes to default read filtering:
    - Relaxed FASTP quality filtering (`--cut_mean_quality` and `--average_qual` reduced from 25 to 20).
    - Relaxed BBDUK viral filtering (switched from 3 21-mers to 1 24-mer).
- Overhauled BLAST validation functionality:
    - BLAST now runs on forward and reverse reads independently
    - BLAST output filtering no longer assumes specific filename suffixes
    - Paired BLAST output includes more information
    - RUN_VALIDATION can now directly take in FASTA files instead of a virus read DB
    - Fixed issues with publishing BLAST output under new Nextflow version
- Implemented nf-test for end-to-end testing of pipeline functionality
    - Implemented test suite in `tests/main.nf.test`
    - Reconfigured INDEX workflow to enable generation of miniature index directories for testing
    - Added Github Actions workflow in `.github/workflows/end-to-end.yml`
    - Pull requests will now fail if any of INDEX, RUN, or RUN_VALIDATION crashes when run on test data.
    - Generated first version of new, curated test dataset for testing RUN workflow. Samplesheet and config file are available in `test-data`. The previous test dataset in `test` has been removed.
- Implemented S3 auto-cleanup:
    - Added tags to published files to facilitate S3 auto-cleanup
    - Added S3 lifecycle configuration file to `ref`, along with a script in `bin` to add it to an S3 bucket
- Minor changes
    - Added logic to check if `grouping` variable in `nextflow.config` matches the input samplesheet, if it doesn't, the code throws an error.
    - Externalized resource specifications to `resources.config`, removing hardcoded CPU/memory values
    - Renamed `index-params.json` to `params-index.json` to avoid clash with Github Actions
    - Removed redundant subsetting statement from TAXONOMY workflow.
    - Added --group_across_illumina_lanes option to generate_samplesheet

# v2.5.1
- Enabled extraction of BBDuk-subset putatively-host-viral raw reads for downstream chimera detection.
- Added back viral read fields accidentally being discarded by COLLAPSE_VIRUS_READS.

# v2.5.0
- Reintroduced user-specified sample grouping and concatenation (e.g. across sequencing lanes) for deduplication in PROFILE and EXTRACT_VIRAL_READS.
- Generalised pipeline to detect viruses infecting arbitrary host taxa (not just human-infecting viruses) as specified by `ref/host-taxa.tsv` and config parameters.
- Configured index workflow to enable hard-exclusion of specific virus taxa (primarily phages) from being marked as infecting ost taxa of interest.
- Updated pipeline output code to match changes made in latest Nextflow update (24.10.0).
- Created a new script `bin/analyze-pipeline.py` to analyze pipeline structure and identify unused workflows and modules.
- Cleaned up unused workflows and modules made obsolete in this and previous updates.
- Moved module scripts from `bin` to module directories.
- Modified trace filepath to be predictable across runs.
- Removed addParams calls when importing dependencies (deprecated in latest Nextflow update).
- Switched from nt to core_nt for BLAST validation.
- Reconfigured QC subworkflow to run FASTQC and MultiQC on each pair of input files separately (fixes bug arising from allowing arbitrary filenames for forward and reverse read files).

# v2.4.0
- Created a new output directory where we put log files called `logging`.
- Added the trace file from Nextflow to the `logging` directory which can be used for understanding cpu, memory usage, and other infromation like runtime. After running the pipeline, `plot-timeline-script.R` can be used to generate a useful summary plot of the runtime for each process in the pipeline.
- Removed CONCAT_GZIPPED.
- Replaced the sample input format with something more similar to nf-core, called `samplesheet.csv`. This new input file can be generated using the script `generate_samplesheet.sh`.
- Now run deduplication on paired-ends reads using clumpify in the taxonomic workflow.
- Fragment length analysis and deduplication analysis.
  - BBtools: Extract the fragment length as well as the number of duplicates from the taxonomic workflow and add them to the `hv_hits_putative_collapsed.tsv.gz`.
  - Bowtie2: Conduct a duplication analysis on the aligned reads, then add the number of duplicates and fragment length to the `hv_hits_putative_collapsed.tsv.gz`.

# v2.3.3
- Added validation workflow for post-hoc BLAST validation of putative HV reads.

# v2.3.2
- Fixed subsetReads to run on all reads when the number of reads per sample is below the set threshold.

# v2.3.1

- Clarifications to documentation (in README and elsewhere)
- Re-added "joined" status marker to reads output by join_fastq.py

# v2.3.0
- Restructured run workflow to improve computational efficiency, especially on large datasets
    - Added preliminary BBDuk masking step to HV identification phase
    - Added read subsampling to profiling phase
    - Deleted ribodepletion and deduplication from preprocessing phase
    - Added riboseparation to profiling phase
    - Restructured profiling phase output
    - Added `addcounts` and `passes` flags to deduplication in HV identification phase
- Parallelized key bottlenecks in index workflow
- Added custom suffix specification for raw read files
- Assorted bug fixes

# v2.2.1
- Added specific container versions to `containers.config`
- Added version & time tracking to workflows
- Added index reference files (params, version) to run output
- Minor changes to default config files

# v2.2.0
- Major refactor
- Start of changelog<|MERGE_RESOLUTION|>--- conflicted
+++ resolved
@@ -1,10 +1,7 @@
 # v2.8.1.2-dev
 - Made Cutadapt mismatch rate parameter configurable
-<<<<<<< HEAD
+- Fixed issues with BLAST bitscore filtering
 - Changed Bowtie2 to use global alignment for viral read identification.
-=======
-- Fixed issues with BLAST bitscore filtering
->>>>>>> 8702b158
 
 # v2.8.1.1
 - Modified Kraken2 DB handling in index workflow to avoid staging
