<<<<<<< HEAD
# v2.8.0.1 (in-progress)
- Added instructions for what to do should you run out of API requests for containers

# v2.8.0.0
=======
# v2.8.0.0 (in development)
>>>>>>> fce94af5
- Major changes to many parts of the pipeline as part of a general performance overhaul
    - Modified most processes in the RUN and RUN_VALIDATION workflows to stream data in and out rather than reading whole files
    - As part of the previous change, modified most processes in the RUN and RUN_VALIDATION workflows to work with interleaved rather than paired sequence data
    - Modified BLASTN filtering to take into account bitscore ratio versus best hit for each query
    - Replaced many specific tabular manipulation processes with basic operations: JOIN_TSVS, CONCATENATE_TSVS, ADD_FIXED_COLUMN, etc
    - Removed grouping and group-dependent functionality (in particular, deduplication and clade counting); entire pipeline now operates on a per-sample basis
    - Added unit tests for many processes and workflows
    - Added configurable seeding for testing non-deterministic processes via `params.random_seed`
    - Made Bracken read threshold configurable via `params.bracken_threshold`
    - Removed numerous orphaned modules and processes
- Large changes to outputs:
    - Main output directory no longer contains FASTA files for viral hits (interleaved FASTQ file now saved to intermediates)
    - Clade counts are no longer produced
    - QC and BLAST outputs now show statistics for interleaved files rather than showing forward and reverse reads separately
    - Added new intermediate outputs, including unfiltered viral hits and interleaved FASTQ from EXTRACT_VIRAL_READS
    - Viral hits TSV moved from `virus_hits_db.tsv.gz` to `virus_hits_filtered.tsv.gz`
    - Numerous changes to column names in viral hits TSV, mainly to improve clarity
- Updated mislabeled processes

# v2.7.0.2
- Updated `pipeline-version.txt`

# v2.7.0.1
- Fixed index-related issues from v2.7.0.0:
    - Updated `EXTRACT_VIRAL_READS` to expect updated path to viral genome DB
    - Added `adapters` param to the index config file used to run our tests
    - Updated `RUN` and `RUN_VALIDATION` tests to use up-to-date test index (location: `s3://nao-testing/index/20250130`)

# v2.7.0.0
- Implemented masking of viral genome reference in index workflow with MASK_GENOME_FASTA to remove adapter, low-entropy and repeat sequences.
- Removed TRIMMOMATIC and BBMAP from EXTRACT_VIRAL_READS.
- Restructured subworkflows to take advantage of new viral genome masking:
    - Split PROFILE workflow into SUBSET_TRIM, RUN_QC, and PROFILE subworkflows
    - Moved FASTP read cleaning downstream of BBDUK_HITS (in EXTRACT_VIRAL_READS) and subsetting (in SUBSET_TRIM)
    - Moved FASTQC and MultiQC to after subsetting (in RUN_QC)
    - Removed RAW, CLEAN, and PROCESS_OUTPUT subworkflows
    - Added COUNT_TOTAL_READS subworkflow to count the total number of reads in each sample.
- Replace generate_samplesheet.sh with generate_samplesheet.py
- Fixed bug in extractUnconcReadID that would cause the pipeline to fail if it contained the string 'YT' in the read id.
- Remove `params.quality_encoding` as it was used only by TRIMMOMATIC
- Added length distribution information to QC output
- **Renamed QC output files to reflect the fact that they now only contain QC information on a subset of reads (e.g. `qc_basic_stats.tsv.gz` -> `subset_qc_basic_stats.tsv.gz`)**
- **New QC output files: `read_counts.tsv.gz`, `subset_qc_length_stats.tsv.gz`**

# v2.6.0.0
- Updated version to reflect the new versioning scheme, which is described in `docs/version_schema.md`.

# v2.5.4
- Fixed fatal bug in `configs/run_validation.config` that prevents users from running the `RUN_VALIDATION` workflow.

# v2.5.3
- Added new LOAD_SAMPLESHEET subworkflow to centralize samplesheet processing
- Updated tags to prevent inappropriate S3 auto-cleanup
- Testing infrastructure
  - Split up the tests in `End-to-end MGS workflow test` so that they can be run in parallel on Github Actions.
  - Implemented an end-to-end test that checks if the RUN workflow produces the correct output. The correct output for the test has been saved in `test-data/gold-standard-results` so that the user can diff the output of their test with the correct output to check where their pipeline might be failing.
- Began development of single-end read processing (still in progress)
    - Restructured RAW, CLEAN, QC, TAXONOMY, and PROFILE workflows to handle both single-end and paired-end reads
    - Added new FASTP_SINGLE, TRUNCATE_CONCAT_SINGLE, BBDUK_SINGLE, CONCAT_GROUP_SINGLE, SUBSET_READS_SINGLE and SUBSET_READS_SINGLE_TARGET processes to handle single-end reads
    - Created separate end-to-end test workflow for single-end processing (which will be removed once single-end processing is fully integrated)
    - Modified samplesheet handling to support both single-end and paired-end data
    - Updated generate_samplesheet.sh to handle single-end data with --single_end flag
    - Added read_type.config to handle single-end vs paired-end settings (set automatically based on samplesheet format)
    - Created run_dev_se.config and run_dev_se.nf for single-end development testing (which will be removed once single-end processing is fully integrated)
    - Added single-end samplesheet to test-data

# v2.5.2
- Changes to default read filtering:
    - Relaxed FASTP quality filtering (`--cut_mean_quality` and `--average_qual` reduced from 25 to 20).
    - Relaxed BBDUK viral filtering (switched from 3 21-mers to 1 24-mer).
- Overhauled BLAST validation functionality:
    - BLAST now runs on forward and reverse reads independently
    - BLAST output filtering no longer assumes specific filename suffixes
    - Paired BLAST output includes more information
    - RUN_VALIDATION can now directly take in FASTA files instead of a virus read DB
    - Fixed issues with publishing BLAST output under new Nextflow version
- Implemented nf-test for end-to-end testing of pipeline functionality
    - Implemented test suite in `tests/main.nf.test`
    - Reconfigured INDEX workflow to enable generation of miniature index directories for testing
    - Added Github Actions workflow in `.github/workflows/end-to-end.yml`
    - Pull requests will now fail if any of INDEX, RUN, or RUN_VALIDATION crashes when run on test data.
    - Generated first version of new, curated test dataset for testing RUN workflow. Samplesheet and config file are available in `test-data`. The previous test dataset in `test` has been removed.
- Implemented S3 auto-cleanup:
    - Added tags to published files to facilitate S3 auto-cleanup
    - Added S3 lifecycle configuration file to `ref`, along with a script in `bin` to add it to an S3 bucket
- Minor changes
    - Added logic to check if `grouping` variable in `nextflow.config` matches the input samplesheet, if it doesn't, the code throws an error.
    - Externalized resource specifications to `resources.config`, removing hardcoded CPU/memory values
    - Renamed `index-params.json` to `params-index.json` to avoid clash with Github Actions
    - Removed redundant subsetting statement from TAXONOMY workflow.
    - Added --group_across_illumina_lanes option to generate_samplesheet

# v2.5.1
- Enabled extraction of BBDuk-subset putatively-host-viral raw reads for downstream chimera detection.
- Added back viral read fields accidentally being discarded by COLLAPSE_VIRUS_READS.

# v2.5.0
- Reintroduced user-specified sample grouping and concatenation (e.g. across sequencing lanes) for deduplication in PROFILE and EXTRACT_VIRAL_READS.
- Generalised pipeline to detect viruses infecting arbitrary host taxa (not just human-infecting viruses) as specified by `ref/host-taxa.tsv` and config parameters.
- Configured index workflow to enable hard-exclusion of specific virus taxa (primarily phages) from being marked as infecting ost taxa of interest.
- Updated pipeline output code to match changes made in latest Nextflow update (24.10.0).
- Created a new script `bin/analyze-pipeline.py` to analyze pipeline structure and identify unused workflows and modules.
- Cleaned up unused workflows and modules made obsolete in this and previous updates.
- Moved module scripts from `bin` to module directories.
- Modified trace filepath to be predictable across runs.
- Removed addParams calls when importing dependencies (deprecated in latest Nextflow update).
- Switched from nt to core_nt for BLAST validation.
- Reconfigured QC subworkflow to run FASTQC and MultiQC on each pair of input files separately (fixes bug arising from allowing arbitrary filenames for forward and reverse read files).

# v2.4.0
- Created a new output directory where we put log files called `logging`.
- Added the trace file from Nextflow to the `logging` directory which can be used for understanding cpu, memory usage, and other infromation like runtime. After running the pipeline, `plot-timeline-script.R` can be used to generate a useful summary plot of the runtime for each process in the pipeline.
- Removed CONCAT_GZIPPED.
- Replaced the sample input format with something more similar to nf-core, called `samplesheet.csv`. This new input file can be generated using the script `generate_samplesheet.sh`.
- Now run deduplication on paired-ends reads using clumpify in the taxonomic workflow.
- Fragment length analysis and deduplication analysis.
  - BBtools: Extract the fragment length as well as the number of duplicates from the taxonomic workflow and add them to the `hv_hits_putative_collapsed.tsv.gz`.
  - Bowtie2: Conduct a duplication analysis on the aligned reads, then add the number of duplicates and fragment length to the `hv_hits_putative_collapsed.tsv.gz`.

# v2.3.3
- Added validation workflow for post-hoc BLAST validation of putative HV reads.

# v2.3.2
- Fixed subsetReads to run on all reads when the number of reads per sample is below the set threshold.

# v2.3.1

- Clarifications to documentation (in README and elsewhere)
- Re-added "joined" status marker to reads output by join_fastq.py

# v2.3.0
- Restructured run workflow to improve computational efficiency, especially on large datasets
    - Added preliminary BBDuk masking step to HV identification phase
    - Added read subsampling to profiling phase
    - Deleted ribodepletion and deduplication from preprocessing phase
    - Added riboseparation to profiling phase
    - Restructured profiling phase output
    - Added `addcounts` and `passes` flags to deduplication in HV identification phase
- Parallelized key bottlenecks in index workflow
- Added custom suffix specification for raw read files
- Assorted bug fixes

# v2.2.1
- Added specific container versions to `containers.config`
- Added version & time tracking to workflows
- Added index reference files (params, version) to run output
- Minor changes to default config files

# v2.2.0
- Major refactor
- Start of changelog<|MERGE_RESOLUTION|>--- conflicted
+++ resolved
@@ -1,11 +1,4 @@
-<<<<<<< HEAD
-# v2.8.0.1 (in-progress)
-- Added instructions for what to do should you run out of API requests for containers
-
-# v2.8.0.0
-=======
 # v2.8.0.0 (in development)
->>>>>>> fce94af5
 - Major changes to many parts of the pipeline as part of a general performance overhaul
     - Modified most processes in the RUN and RUN_VALIDATION workflows to stream data in and out rather than reading whole files
     - As part of the previous change, modified most processes in the RUN and RUN_VALIDATION workflows to work with interleaved rather than paired sequence data
@@ -24,6 +17,7 @@
     - Viral hits TSV moved from `virus_hits_db.tsv.gz` to `virus_hits_filtered.tsv.gz`
     - Numerous changes to column names in viral hits TSV, mainly to improve clarity
 - Updated mislabeled processes
+- Added instructions for what to do should you run out of API requests for containers
 
 # v2.7.0.2
 - Updated `pipeline-version.txt`
