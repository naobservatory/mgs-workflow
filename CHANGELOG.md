# v3.0.1.0-dev

- Fixed bug in ANNOTATE_VIRUS_INFECTION that incorrectly assigned viruses as potentially infecting specific hosts when they did not, and added a pytest to verify that functionality.
- Updated Github Actions to retry downloading nf-test since it often fails to download on the first try due to a 403 error
- Increased resources for PROCESS_VIRAL_MINIMAP2_SAM to avoid frequent out-of-memory errors
- Fixed line iteration bug in tests for LOAD_SAMPLESHEET and LOAD_DOWNSTREAM_DATA
- Added new Dockerfiles (custom containers that will be required for caching of large reference files), along with the utility script `bin/build-push-docker.sh` to build and push to Dockerhub.
<<<<<<< HEAD
- Fixed FILTER_VIRAL_SAM grouping bug for concordant pairs with identical positions but different alignment scores

=======
- Added more unit tests in the pytest file for ANNOTATE_VIRUS_INFECTION.
 
>>>>>>> 0d96f7af
# v3.0.0.0

### Breaking changes

- Changed `RUN` workflow viral taxonomic assignment from Kraken2 + aligner ensemble to aligner-only with multiple alignments + LCA algorithm:
    - Replaces `virus_hits_all.tsv.gz` with two new intermediate files: `aligner_hits_all.tsv.gz` (all viral alignments) and `lca_hits_all.tsv.gz` (LCA-processed reads)
    - Updates `virus_hits_final.tsv.gz` columns: removes Kraken2 columns, adds `aligner_` prefix columns for LCA assignments and `prim_align_` prefix columns for primary alignment details
    - Integrates EXTRACT_VIRAL_READS_SHORT_LCA functionality directly into EXTRACT_VIRAL_READS_SHORT (similarly for ONT)
    - No changes to input files or parameters required
- Removed `trace.txt` from expected pipeline outputs (as we have changed the trace filename to include a timestamp)

### Other changes

- Added clade counting to DOWNSTREAM. Added a module COUNT_READS_PER_CLADE, which counts the number of LCA-assigned reads in each viral clade. This module:
    - creates a new clade count output file `results_downstream/{sample}_clade_counts.tsv.gz`
    - does not modify any existing output.
    - is called directly in the DOWNSTREAM workflow. If we need more modules for clade counting in the future, will create a subworkflow.
- Updated EXTRACT_VIRAL_READS_SHORT and EXTRACT_VIRAL_READS_ONT for DOWNSTREAM compatibility:
    - Adds primary/secondary/supplementary alignment status tracking to enable duplicate marking in DOWNSTREAM
    - Creates PROCESS_LCA_ALIGNER_OUTPUT subworkflow to merge alignment information with LCA output
    - Ensures `virus_hits_final.tsv.gz` contains necessary columns for downstream duplicate analysis
- Updated DOWNSTREAM to handle LCA assignments above species level for BLAST validation:
    - Previously grouped reads by species taxid for BLAST validation, but LCA can assign reads to genus/family/higher ranks
    - Now groups reads by species taxid assignment if below species level, or by LCA taxid assignment if above species level
    - Renamed processes from "_SPECIES" to "_SELECTED_TAXID" to reflect this broader taxonomic grouping
    - Also updated RUN_VALIDATION to accept the new LCA output format
- Updated SORT_FASTQ to sort alphanumerically
- Updated documentation for LCA integration:
    - Added `docs/lca.md` explaining the LCA algorithm and how it assigns taxonomic IDs to reads with multiple viral alignments
    - Added `docs/lca_intermediates.md` documenting the columns in new intermediate files (`aligner_hits_all.tsv.gz` and `lca_hits_all.tsv.gz`)
    - Updated `docs/run.md` and `docs/virus_hits_final.md` with new column descriptions and workflow changes

# v2.10.0.1
- Removed extremely long reads (>500000bp) before FASTQC on ONT data, and upped memory resources for FASTQC, to avoid out-of-memory errors.
- Made separate run_illumina.config and run_ont.config files to record correct BLAST defaults for each.

# v2.10.0.0
- Moved all outputs to main workflow for compatibility with Nextflow 25.04, and made pipeline compliant with new strict syntax. 
    - Pipeline is now *incompatible* with Nextflow 24.
- Changed column names in `virus_hits_final.tsv` for consistency between Illumina and ONT output:
    - Added `docs/virus_hits_final.md` with full documentation of column names.
    - Column prefixes `bowtie2_` and `minimap2_` changed to `aligner_`.
    - Removed columns `bowtie2_fragment_length_fwd/rev`, `minimap2_query_sequence`, `minimap2_read_length`, `minimap2_ref_start/end`, `minimap2_alignment_start/end`.
    - Added boolean columns `query_rc_by_aligner` and `query_rc_by_aligner_rev` to keep track of when the aligner reverse-complements a read; updated `query_seq` to undo the reverse complement operation.  
    - Changed column prefixes from `kraken_` to `kraken2_`.
- Made more processes compatible with ONT/other unpaired data:
    - `run_validation` workflow now runs on ONT/other unpaired data.
    - Updated EXTRACT_VIRAL_HITS_TO_FASTQ_NOREF_LABELED to infer endedness based on the input file and to work correctly on both unpaired and paired-end data. 
    - Updated BOWTIE2 and PROCESS_VIRAL_BOWTIE2_SAM to handle unpaired input data.
- Overhauled MARK_ALIGNMENT_DUPLICATES:
    - Increased computational efficiency:
        - Added multithreaded processing of easily parallelizable steps.
        - Reworked assignment of reads to duplicate groups to avoid slow all-vs-all comparisons.
    - Made MARK_ALIGNMENT_DUPLICATES explicitly handle NAs:
        - Now if the forward reads match and the reverse read alignments are NA, reads will be marked as duplicates. This is more conservative than the previous approach, which excluded reads from duplicate groups if either alignment was NA.     
- Completed work on post-hoc validation and integrated into DOWNSTREAM workflow:
    - Updated VALIDATE_VIRAL_ASSIGNMENTS to concatenate across species before rather than after BLAST_VIRAL, dramatically reducing per-process fixed costs of running BLAST. (Involved updates to PROPAGATE_VALIDATION_INFORMATION as well as new CONCATENATE_FASTA_ACROSS_SPECIES subworkflow and CONCATENATE_FASTN_LABELED process.)
    - Updated COMPUTE_TAXID_DISTANCE to compute distance from each taxid to their LCA rather than a single relative distance.
    - Modified COMPUTE_TAXID_DISTANCE and VALIDATE_CLUSTER_REPRESENTATIVES to use parameter maps.
    - Added VALIDATE_VIRAL_ASSIGNMENTS to the DOWNSTREAM workflow and wrote associated tests.
- Preparatory work for implementing LCA (lowest common ancestor) analysis:
    - Added FILTER_VIRAL_SAM process for consolidated preprocessing of viral alignments before converting to a TSV to run LCA on.
    - Created new temporary workflow EXTRACT_VIRAL_READS_SHORT_LCA, that will eventually replace EXTRACT_VIRAL_READS_SHORT. In this workflow:
        - Changed Bowtie2 to run with multiple alignments.
        - Conducted contaminant and score filtering of Bowtie2 reads before running LCA.
        - Removed the TAXONOMY subworkflow (effectively removing our usage of Kraken2 in identifying viral reads).
        - Updated EXTRACT_VIRAL_READS_SHORT_LCA such that the output viral hits table is compatible with the DOWNSTREAM workflow
- Other updates:
    - Added developer documentation (docs/developer.md).
    - Switched to a defined release from [VirusHostDB](https://www.genome.jp/virushostdb), as the previous link (https://www.genome.jp/virushostdb/virushostdb.tsv) is currently broken.
    - Made trace files generated by Nextflow for RUN and DOWNSTREAM unique across runs by adding timestamps to the filenames (prevents overwriting when running multiple attempts in the same directory).

# v2.9.0.4
- Updated markAlignmentDuplicates module to reduce memory overhead and increase memory allocation (which collectively should avoid out-of-memory errors in DOWNSTREAM on large read groups).

# v2.9.0.3
- Make sure field per_tile_sequence_quality is always present in multiqc output summary file, to allow pipeline to run successfully on a mix of empty and non-empty files
- Add set -eou pipefail to all ONT processes with pipes; make MASK_FASTQ_READS robust to empty files; add empty file tests for MASK_FASTQ_READS and MINIMAP2

# v2.9.0.2
- Continued working on post-hoc validation of putative viral hits in the DOWNSTREAM workflow
    - Implemented VALIDATE_CLUSTER_REPRESENTATIVES subworkflow for comparing Bowtie2 and BLAST-LCA assignments, including new SELECT_TSV_COLUMNS and COMPUTE_TAXID_DISTANCE processes
    - Implemented PROPAGATE_VALIDATION_INFORMATION subworkflow to merge cluster-representative validation information back into raw hits TSV
    - Implemented CHECK_TSV_DUPLICATES process and added to SPLIT_VIRAL_TSV_BY_SPECIES to prevent many-to-many joins during post-hoc validation
    - Implemented CONCATENATE_TSVS_ACROSS_SPECIES subworkflow for reconstructing grouped viral hits TSV from species-specific TSVs
- Modified SORT_TSV behavior to avoid out-of-memory errors.
- Updated trace path for DOWNSTREAM workflow to avoid overwriting RUN workflow trace.

# v2.9.0.1
- Modified Github Actions to pull specific Nextflow version (rather than "latest")
- Fixed missing-columns bug for empty files in SUMMARIZE_MULTIQC
- Restructured SORT_TSV process to improve memory efficiency
- Continued working on post-hoc validation of putative viral hits in the DOWNSTREAM workflow
    - Split out core of BLAST_VIRAL subworkflow into a new BLAST_FASTA subworkflow that is called by both BLAST_VIRAL and VALIDATE_VIRAL_ASSIGNMENTS
    - Added tests for BLAST_FASTA and updated tests for VALIDATE_VIRAL_ASSIGNMENTS
    - Implemented basic algorithm for computing the lowest common ancestor of sets of taxids in tabular TSV data (LCA_TSV), including special handling of artificial and unclassified taxids
    - Integrated LCA_TSV into BLAST_FASTA subworkflow and updated tests

# v2.9.0.0
- Implemented ONT analysis in the RUN workflow
    - Combined run_dev_se.nf with run.nf
    - Renamed `hits_filtered` outputs of short-read workflow and `hits_hv` outputs of ONT workflow to `hits_final` for consistency across platforms
    - Also renamed `hits_all` output of short-read pipeline to `hits_unfiltered`
    - Added end-to-end tests for ONT to github actions
- Prepared DOWNSTREAM workflow for running with internal mgs-orchestrator repo
    - Added `expected-outputs-downstream.txt` file containing list of expected output files for the DOWNSTREAM workflow
    - Modified output paths for non-results DOWNSTREAM outputs to avoid overwriting RUN outputs
    - Changed strict-join of hits and grouping TSVs across sample names to inner-join (to drop samples that are not present in both TSVs)
- Began development of post-hoc validation of putative viral hits in the DOWNSTREAM workflow
    - Split viral hits TSV by assigned species and extract read sequences (SPLIT_VIRAL_TSV_BY_SPECIES)
    - Cluster within species with VSEARCH and obtain representative sequences (CLUSTER_VIRAL_ASSIGNMENTS)
    - Split out merge/join part of TAXONOMY workflow into its own subworkflow (MERGE_JOIN_READS) that can be used by both TAXONOMY and post-hoc validation (with associated tests)
- Added a development_mode parameter to LOAD_SAMPLESHEET to allow testing on non-implemented platform/endedness
- Get rid of lingering references to human viruses/HV in comments, variable names, etc.
- Updated SUBSET_FASTQ to handle plaintext and FASTA input (and renamed to SUBSET_FASTN)
- Modified various RUN workflow components to correctly handle empty input files (which previously caused failures).
- Added `test_component_dependencies.py` script to test all modules, subworkflows, and workflows that depend on a given component (e.g., BBDUK, or TAXONOMY)

# v2.8.3.2
- Modified FASTQ_LABELED to use fixed cpus and memory, and added `--memory` parameter to make full use of available memory.
- Added pass/fail test for FASTQC_LABELED.
- Removed unused QC processes.
- Added rank-raised taxids to viral taxonomy DB output by INDEX workflow.

# v2.8.3.1
- Added `expected-outputs-run.txt` file containing list of expected output files for the `RUN` workflow (excluding BLAST validation).
- Minor updates to logging filenames.

# v2.8.3.0
- **Lowered Bracken read threshold for taxon classification**

# v2.8.2.0
- **Increased runtime Bowtie2 score threshold for viral read identification**
- Updated Github Actions to use NAO secrets to access buckets containing test data
- Removed generate-samplesheet.py, as functionality has moved to internal mgs-metadata repo
- Added ability to set BLAST parameters `qcov_hsp_perc` and `perc_id`
- Added MINIMAP2 classification of ONT reads to PROFILE subworkflow
- Replaced boolean `params.ont` with string `params.platform` and added platform checking to LOAD_SAMPLESHEET
- Fixed bug in running RUN_VALIDATION workflow with a FASTQ file

# v2.8.1.2
- Made Cutadapt mismatch rate parameter configurable
- Fixed issues with BLAST bitscore filtering
- Increased memory allocation for EXTRACT_VIRAL_HITS_TO_FASTQ
- Implemented version compatibility checking between pipeline and index
- Added ONT virus identification support:
    - Created new EXTRACT_VIRAL_READS_ONT subworkflow for processing ONT reads
    - Renamed original EXTRACT_VIRAL_READS workflow to EXTRACT_VIRAL_READS_SHORT to differentiate from ONT processing
    - Added non-streaming version of MINIMAP2 alignment process
    - Added new modules for ONT-specific processing:
        - MASK_FASTQ_READS for masking low complexity regions in reads
        - EXTRACT_SHARED_FASTQ_READS for extracting reads shared between FASTQ files
        - PROCESS_VIRAL_MINIMAP2_SAM for adding reference taxids and clean read information
    - Edited FILTLONG to accept customizable parameters (min_length, max_length, min_mean_q)
    - Added new low-complexity fastq test file.

# v2.8.1.1
- Modified Kraken2 DB handling in index workflow to avoid staging
- Updated defaults in index configs

# v2.8.1.0
- Added downstream duplicate marking functionality via new DOWNSTREAM workflow
    - Fixed JOIN_TSVS to correctly handle many-to-one joins
    - Added strict join mode to JOIN_TSVS
    - Altered PROCESS_VIRAL_BOWTIE2_SAM to make ordering of genome IDs for split alignments predictable (necessary for downstream duplicate marking)
- Updated ANNOTATE_VIRUS_INFECTION to better handle taxa that are missing from Virus-Host DB, and added corresponding tests and documentation.
- Began implementing pipeline components for analyzing ONT data:
    - Added generation of minimap2 indices to INDEX workflow (human, viral, contaminant, and ribosomal).
    - Added LSU and SSU tags to respective small and large ribosomal subunit genomes in the composite ribosomal reference fasta.
    - Added MINIMAP2_INDEX and MINIMAP2 processes for indexing reference genomes and aligning reads to them.
- Added documentation on running the pipeline reproducibly
- Fixed some local unit tests

# v2.8.0.0
- Major changes to many parts of the pipeline as part of a general performance overhaul
    - Modified most processes in the RUN and RUN_VALIDATION workflows to stream data in and out rather than reading whole files
    - As part of the previous change, modified most processes in the RUN and RUN_VALIDATION workflows to work with interleaved rather than paired sequence data
    - Modified BLASTN filtering to take into account bitscore ratio versus best hit for each query
    - Replaced many specific tabular manipulation processes with basic operations: JOIN_TSVS, CONCATENATE_TSVS, ADD_FIXED_COLUMN, etc
    - Removed grouping and group-dependent functionality (in particular, deduplication and clade counting); entire pipeline now operates on a per-sample basis
    - Added unit tests for many processes and workflows
    - Added configurable seeding for testing non-deterministic processes via `params.random_seed`
    - Made Bracken read threshold configurable via `params.bracken_threshold`
    - Removed numerous orphaned modules and processes
- Large changes to outputs:
    - Main output directory no longer contains FASTA files for viral hits (interleaved FASTQ file now saved to intermediates)
    - Clade counts are no longer produced
    - QC and BLAST outputs now show statistics for interleaved files rather than showing forward and reverse reads separately
    - Added new intermediate outputs, including unfiltered viral hits and interleaved FASTQ from EXTRACT_VIRAL_READS
    - Viral hits TSV moved from `virus_hits_db.tsv.gz` to `virus_hits_filtered.tsv.gz`
    - Numerous changes to column names in viral hits TSV, mainly to improve clarity
- Minor changes and fixes:
    - Updated mislabeled processes
    - Fixed bug where multiqc doesn't output sequence length stats if all sequences are the same length
    - Unzipped files in `test-data` directory
    - Added new script, `bin/run_parallel_test.sh`, that allows users to run nf-test tests locally in parallel
    - Assorted updates to documentation
    - Removed some defaults from config files
    - Fixed mislabeled parameter in RUN_VALIDATION workflow

# v2.7.0.3
- Fixing link to configuration file in `README.md`

# v2.7.0.2
- Updated `pipeline-version.txt`

# v2.7.0.1
- Fixed index-related issues from v2.7.0.0:
    - Updated `EXTRACT_VIRAL_READS` to expect updated path to viral genome DB
    - Added `adapters` param to the index config file used to run our tests
    - Updated `RUN` and `RUN_VALIDATION` tests to use up-to-date test index (location: `s3://nao-testing/index/20250130`)

# v2.7.0.0
- Implemented masking of viral genome reference in index workflow with MASK_GENOME_FASTA to remove adapter, low-entropy and repeat sequences.
- Removed TRIMMOMATIC and BBMAP from EXTRACT_VIRAL_READS.
- Restructured subworkflows to take advantage of new viral genome masking:
    - Split PROFILE workflow into SUBSET_TRIM, RUN_QC, and PROFILE subworkflows
    - Moved FASTP read cleaning downstream of BBDUK_HITS (in EXTRACT_VIRAL_READS) and subsetting (in SUBSET_TRIM)
    - Moved FASTQC and MultiQC to after subsetting (in RUN_QC)
    - Removed RAW, CLEAN, and PROCESS_OUTPUT subworkflows
    - Added COUNT_TOTAL_READS subworkflow to count the total number of reads in each sample.
- Replace generate_samplesheet.sh with generate_samplesheet.py
- Fixed bug in extractUnconcReadID that would cause the pipeline to fail if it contained the string 'YT' in the read id.
- Remove `params.quality_encoding` as it was used only by TRIMMOMATIC
- Added length distribution information to QC output
- **Renamed QC output files to reflect the fact that they now only contain QC information on a subset of reads (e.g. `qc_basic_stats.tsv.gz` -> `subset_qc_basic_stats.tsv.gz`)**
- **New QC output files: `read_counts.tsv.gz`, `subset_qc_length_stats.tsv.gz`**

# v2.6.0.0
- Updated version to reflect the new versioning scheme, which is described in `docs/version_schema.md`.

# v2.5.4
- Fixed fatal bug in `configs/run_validation.config` that prevents users from running the `RUN_VALIDATION` workflow.

# v2.5.3
- Added new LOAD_SAMPLESHEET subworkflow to centralize samplesheet processing
- Updated tags to prevent inappropriate S3 auto-cleanup
- Testing infrastructure
  - Split up the tests in `End-to-end MGS workflow test` so that they can be run in parallel on Github Actions.
  - Implemented an end-to-end test that checks if the RUN workflow produces the correct output. The correct output for the test has been saved in `test-data/gold-standard-results` so that the user can diff the output of their test with the correct output to check where their pipeline might be failing.
- Began development of single-end read processing (still in progress)
    - Restructured RAW, CLEAN, QC, TAXONOMY, and PROFILE workflows to handle both single-end and paired-end reads
    - Added new FASTP_SINGLE, TRUNCATE_CONCAT_SINGLE, BBDUK_SINGLE, CONCAT_GROUP_SINGLE, SUBSET_READS_SINGLE and SUBSET_READS_SINGLE_TARGET processes to handle single-end reads
    - Created separate end-to-end test workflow for single-end processing (which will be removed once single-end processing is fully integrated)
    - Modified samplesheet handling to support both single-end and paired-end data
    - Updated generate_samplesheet.sh to handle single-end data with --single_end flag
    - Added read_type.config to handle single-end vs paired-end settings (set automatically based on samplesheet format)
    - Created run_dev_se.config and run_dev_se.nf for single-end development testing (which will be removed once single-end processing is fully integrated)
    - Added single-end samplesheet to test-data

# v2.5.2
- Changes to default read filtering:
    - Relaxed FASTP quality filtering (`--cut_mean_quality` and `--average_qual` reduced from 25 to 20).
    - Relaxed BBDUK viral filtering (switched from 3 21-mers to 1 24-mer).
- Overhauled BLAST validation functionality:
    - BLAST now runs on forward and reverse reads independently
    - BLAST output filtering no longer assumes specific filename suffixes
    - Paired BLAST output includes more information
    - RUN_VALIDATION can now directly take in FASTA files instead of a virus read DB
    - Fixed issues with publishing BLAST output under new Nextflow version
- Implemented nf-test for end-to-end testing of pipeline functionality
    - Implemented test suite in `tests/main.nf.test`
    - Reconfigured INDEX workflow to enable generation of miniature index directories for testing
    - Added Github Actions workflow in `.github/workflows/end-to-end.yml`
    - Pull requests will now fail if any of INDEX, RUN, or RUN_VALIDATION crashes when run on test data.
    - Generated first version of new, curated test dataset for testing RUN workflow. Samplesheet and config file are available in `test-data`. The previous test dataset in `test` has been removed.
- Implemented S3 auto-cleanup:
    - Added tags to published files to facilitate S3 auto-cleanup
    - Added S3 lifecycle configuration file to `ref`, along with a script in `bin` to add it to an S3 bucket
- Minor changes
    - Added logic to check if `grouping` variable in `nextflow.config` matches the input samplesheet, if it doesn't, the code throws an error.
    - Externalized resource specifications to `resources.config`, removing hardcoded CPU/memory values
    - Renamed `index-params.json` to `params-index.json` to avoid clash with Github Actions
    - Removed redundant subsetting statement from TAXONOMY workflow.
    - Added --group_across_illumina_lanes option to generate_samplesheet

# v2.5.1
- Enabled extraction of BBDuk-subset putatively-host-viral raw reads for downstream chimera detection.
- Added back viral read fields accidentally being discarded by COLLAPSE_VIRUS_READS.

# v2.5.0
- Reintroduced user-specified sample grouping and concatenation (e.g. across sequencing lanes) for deduplication in PROFILE and EXTRACT_VIRAL_READS.
- Generalised pipeline to detect viruses infecting arbitrary host taxa (not just human-infecting viruses) as specified by `ref/host-taxa.tsv` and config parameters.
- Configured index workflow to enable hard-exclusion of specific virus taxa (primarily phages) from being marked as infecting ost taxa of interest.
- Updated pipeline output code to match changes made in latest Nextflow update (24.10.0).
- Created a new script `bin/analyze-pipeline.py` to analyze pipeline structure and identify unused workflows and modules.
- Cleaned up unused workflows and modules made obsolete in this and previous updates.
- Moved module scripts from `bin` to module directories.
- Modified trace filepath to be predictable across runs.
- Removed addParams calls when importing dependencies (deprecated in latest Nextflow update).
- Switched from nt to core_nt for BLAST validation.
- Reconfigured QC subworkflow to run FASTQC and MultiQC on each pair of input files separately (fixes bug arising from allowing arbitrary filenames for forward and reverse read files).

# v2.4.0
- Created a new output directory where we put log files called `logging`.
- Added the trace file from Nextflow to the `logging` directory which can be used for understanding cpu, memory usage, and other infromation like runtime. After running the pipeline, `plot-timeline-script.R` can be used to generate a useful summary plot of the runtime for each process in the pipeline.
- Removed CONCAT_GZIPPED.
- Replaced the sample input format with something more similar to nf-core, called `samplesheet.csv`. This new input file can be generated using the script `generate_samplesheet.sh`.
- Now run deduplication on paired-ends reads using clumpify in the taxonomic workflow.
- Fragment length analysis and deduplication analysis.
  - BBtools: Extract the fragment length as well as the number of duplicates from the taxonomic workflow and add them to the `hv_hits_putative_collapsed.tsv.gz`.
  - Bowtie2: Conduct a duplication analysis on the aligned reads, then add the number of duplicates and fragment length to the `hv_hits_putative_collapsed.tsv.gz`.

# v2.3.3
- Added validation workflow for post-hoc BLAST validation of putative HV reads.

# v2.3.2
- Fixed subsetReads to run on all reads when the number of reads per sample is below the set threshold.

# v2.3.1

- Clarifications to documentation (in README and elsewhere)
- Re-added "joined" status marker to reads output by join_fastq.py

# v2.3.0
- Restructured run workflow to improve computational efficiency, especially on large datasets
    - Added preliminary BBDuk masking step to HV identification phase
    - Added read subsampling to profiling phase
    - Deleted ribodepletion and deduplication from preprocessing phase
    - Added riboseparation to profiling phase
    - Restructured profiling phase output
    - Added `addcounts` and `passes` flags to deduplication in HV identification phase
- Parallelized key bottlenecks in index workflow
- Added custom suffix specification for raw read files
- Assorted bug fixes

# v2.2.1
- Added specific container versions to `containers.config`
- Added version & time tracking to workflows
- Added index reference files (params, version) to run output
- Minor changes to default config files

# v2.2.0
- Major refactor
- Start of changelog<|MERGE_RESOLUTION|>--- conflicted
+++ resolved
@@ -5,13 +5,9 @@
 - Increased resources for PROCESS_VIRAL_MINIMAP2_SAM to avoid frequent out-of-memory errors
 - Fixed line iteration bug in tests for LOAD_SAMPLESHEET and LOAD_DOWNSTREAM_DATA
 - Added new Dockerfiles (custom containers that will be required for caching of large reference files), along with the utility script `bin/build-push-docker.sh` to build and push to Dockerhub.
-<<<<<<< HEAD
+- Added more unit tests in the pytest file for ANNOTATE_VIRUS_INFECTION.
 - Fixed FILTER_VIRAL_SAM grouping bug for concordant pairs with identical positions but different alignment scores
 
-=======
-- Added more unit tests in the pytest file for ANNOTATE_VIRUS_INFECTION.
- 
->>>>>>> 0d96f7af
 # v3.0.0.0
 
 ### Breaking changes
