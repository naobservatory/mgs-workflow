# v3.0.1.1-dev
- Updated `docs/developer.md` to reflect the new branch naming convention.
- Added pyproject.toml at the top level directory to set ruff, and mypy settings.
<<<<<<< HEAD
- Updated documentation to note that we now use pytest for Python process unit tests.
=======
- Updated developer docs to discuss the new norm of squash merging.
- Updated developer docs to reflect the change in name of the primary branch from `master` to `main`.
- Updated developer docs to discuss the new release process.
>>>>>>> feeba06e

# v3.0.1.0

### Key changes (impacting most users)
- Improved database handling: added caching of large reference files to reduce AWS Batch loading times.
    - Processes on the same compute node can now share Kraken2 and BLAST databases, as well as Minimap2 and Bowtie2 indexes.
    - This reduces pipeline runtime and cost, particularly for workloads with many small `.fastq` files.
    - Core logic implemented in `bin/download-db.sh`.
- Testing changes: Running `nf-test` tests now requires exporting AWS credentials (see `docs/developer.md`).
- Stability improvements:
    - Fixed frequent out-of-memory errors in PROCESS_VIRAL_MINIMAP2_SAM by adjusting resource requirements.
    - Fixed issue where the DOWNSTREAM workflow failed on samples with no viral hits.
    - Fixed bug in ANNOTATE_VIRUS_INFECTION that incorrectly assigned certain viruses to specific hosts (e.g. porcine respiratory coronavirus mislabeled as human-infecting; resolves issue #311).
        
### Other changes (relevant mainly to developers)
- Bug fixes:
    - RAISE_TAXONOMY_RANKS: Adjusted for updated classification of "Viruses" taxon in NCBI taxonomy database.
    - FILTER_VIRAL_SAM: Now correctly handles concordant pairs with identical positions but differing alignment scores.
    - VALIDATE_GROUPING: Fixed output file name collisions.
    - nf-test file FILTER_VIRAL_SAM: Fixed invalid test inputs.
    - nf-test files for LOAD_SAMPLESHEET and LOAD_DOWNSTREAM_DATE: Fixed line iteration bug.
- Container updates:
    - Introduced new custom containers to support reference file caching (new Dockerfiles in `docker` directory)
    - Added `bin/build-push-docker.sh` to build and push Docker images to Dockerhub. 
- Code quality: 
    - Converted modules and subworkflows with >5 positional arguments to use parameter maps (reduces risk of argument errors).
    - Added more unit tests in the pytest file for ANNOTATE_VIRUS_INFECTION.
    - Updated Github Actions to retry downloading `nf-test` (it often fails on the first attempt due transient 403 errors).

# v3.0.0.1
- Added bugfix for `RAISE_TAXONOMY_RANKS` to account for change in classification of "Viruses" taxon in NCBI taxonomy database.

# v3.0.0.0

### Breaking changes

- Changed `RUN` workflow viral taxonomic assignment from Kraken2 + aligner ensemble to aligner-only with multiple alignments + LCA algorithm:
    - Replaces `virus_hits_all.tsv.gz` with two new intermediate files: `aligner_hits_all.tsv.gz` (all viral alignments) and `lca_hits_all.tsv.gz` (LCA-processed reads)
    - Updates `virus_hits_final.tsv.gz` columns: removes Kraken2 columns, adds `aligner_` prefix columns for LCA assignments and `prim_align_` prefix columns for primary alignment details
    - Integrates EXTRACT_VIRAL_READS_SHORT_LCA functionality directly into EXTRACT_VIRAL_READS_SHORT (similarly for ONT)
    - No changes to input files or parameters required
- Removed `trace.txt` from expected pipeline outputs (as we have changed the trace filename to include a timestamp)

### Other changes

- Added clade counting to DOWNSTREAM. Added a module COUNT_READS_PER_CLADE, which counts the number of LCA-assigned reads in each viral clade. This module:
    - creates a new clade count output file `results_downstream/{sample}_clade_counts.tsv.gz`
    - does not modify any existing output.
    - is called directly in the DOWNSTREAM workflow. If we need more modules for clade counting in the future, will create a subworkflow.
- Updated EXTRACT_VIRAL_READS_SHORT and EXTRACT_VIRAL_READS_ONT for DOWNSTREAM compatibility:
    - Adds primary/secondary/supplementary alignment status tracking to enable duplicate marking in DOWNSTREAM
    - Creates PROCESS_LCA_ALIGNER_OUTPUT subworkflow to merge alignment information with LCA output
    - Ensures `virus_hits_final.tsv.gz` contains necessary columns for downstream duplicate analysis
- Updated DOWNSTREAM to handle LCA assignments above species level for BLAST validation:
    - Previously grouped reads by species taxid for BLAST validation, but LCA can assign reads to genus/family/higher ranks
    - Now groups reads by species taxid assignment if below species level, or by LCA taxid assignment if above species level
    - Renamed processes from "_SPECIES" to "_SELECTED_TAXID" to reflect this broader taxonomic grouping
    - Also updated RUN_VALIDATION to accept the new LCA output format
- Updated SORT_FASTQ to sort alphanumerically
- Updated documentation for LCA integration:
    - Added `docs/lca.md` explaining the LCA algorithm and how it assigns taxonomic IDs to reads with multiple viral alignments
    - Added `docs/lca_intermediates.md` documenting the columns in new intermediate files (`aligner_hits_all.tsv.gz` and `lca_hits_all.tsv.gz`)
    - Updated `docs/run.md` and `docs/virus_hits_final.md` with new column descriptions and workflow changes

# v2.10.0.1
- Removed extremely long reads (>500000bp) before FASTQC on ONT data, and upped memory resources for FASTQC, to avoid out-of-memory errors.
- Made separate run_illumina.config and run_ont.config files to record correct BLAST defaults for each.

# v2.10.0.0
- Moved all outputs to main workflow for compatibility with Nextflow 25.04, and made pipeline compliant with new strict syntax. 
    - Pipeline is now *incompatible* with Nextflow 24.
- Changed column names in `virus_hits_final.tsv` for consistency between Illumina and ONT output:
    - Added `docs/virus_hits_final.md` with full documentation of column names.
    - Column prefixes `bowtie2_` and `minimap2_` changed to `aligner_`.
    - Removed columns `bowtie2_fragment_length_fwd/rev`, `minimap2_query_sequence`, `minimap2_read_length`, `minimap2_ref_start/end`, `minimap2_alignment_start/end`.
    - Added boolean columns `query_rc_by_aligner` and `query_rc_by_aligner_rev` to keep track of when the aligner reverse-complements a read; updated `query_seq` to undo the reverse complement operation.  
    - Changed column prefixes from `kraken_` to `kraken2_`.
- Made more processes compatible with ONT/other unpaired data:
    - `run_validation` workflow now runs on ONT/other unpaired data.
    - Updated EXTRACT_VIRAL_HITS_TO_FASTQ_NOREF_LABELED to infer endedness based on the input file and to work correctly on both unpaired and paired-end data. 
    - Updated BOWTIE2 and PROCESS_VIRAL_BOWTIE2_SAM to handle unpaired input data.
- Overhauled MARK_ALIGNMENT_DUPLICATES:
    - Increased computational efficiency:
        - Added multithreaded processing of easily parallelizable steps.
        - Reworked assignment of reads to duplicate groups to avoid slow all-vs-all comparisons.
    - Made MARK_ALIGNMENT_DUPLICATES explicitly handle NAs:
        - Now if the forward reads match and the reverse read alignments are NA, reads will be marked as duplicates. This is more conservative than the previous approach, which excluded reads from duplicate groups if either alignment was NA.     
- Completed work on post-hoc validation and integrated into DOWNSTREAM workflow:
    - Updated VALIDATE_VIRAL_ASSIGNMENTS to concatenate across species before rather than after BLAST_VIRAL, dramatically reducing per-process fixed costs of running BLAST. (Involved updates to PROPAGATE_VALIDATION_INFORMATION as well as new CONCATENATE_FASTA_ACROSS_SPECIES subworkflow and CONCATENATE_FASTN_LABELED process.)
    - Updated COMPUTE_TAXID_DISTANCE to compute distance from each taxid to their LCA rather than a single relative distance.
    - Modified COMPUTE_TAXID_DISTANCE and VALIDATE_CLUSTER_REPRESENTATIVES to use parameter maps.
    - Added VALIDATE_VIRAL_ASSIGNMENTS to the DOWNSTREAM workflow and wrote associated tests.
- Preparatory work for implementing LCA (lowest common ancestor) analysis:
    - Added FILTER_VIRAL_SAM process for consolidated preprocessing of viral alignments before converting to a TSV to run LCA on.
    - Created new temporary workflow EXTRACT_VIRAL_READS_SHORT_LCA, that will eventually replace EXTRACT_VIRAL_READS_SHORT. In this workflow:
        - Changed Bowtie2 to run with multiple alignments.
        - Conducted contaminant and score filtering of Bowtie2 reads before running LCA.
        - Removed the TAXONOMY subworkflow (effectively removing our usage of Kraken2 in identifying viral reads).
        - Updated EXTRACT_VIRAL_READS_SHORT_LCA such that the output viral hits table is compatible with the DOWNSTREAM workflow
- Other updates:
    - Added developer documentation (docs/developer.md).
    - Switched to a defined release from [VirusHostDB](https://www.genome.jp/virushostdb), as the previous link (https://www.genome.jp/virushostdb/virushostdb.tsv) is currently broken.
    - Made trace files generated by Nextflow for RUN and DOWNSTREAM unique across runs by adding timestamps to the filenames (prevents overwriting when running multiple attempts in the same directory).

# v2.9.0.4
- Updated markAlignmentDuplicates module to reduce memory overhead and increase memory allocation (which collectively should avoid out-of-memory errors in DOWNSTREAM on large read groups).

# v2.9.0.3
- Make sure field per_tile_sequence_quality is always present in multiqc output summary file, to allow pipeline to run successfully on a mix of empty and non-empty files
- Add set -eou pipefail to all ONT processes with pipes; make MASK_FASTQ_READS robust to empty files; add empty file tests for MASK_FASTQ_READS and MINIMAP2

# v2.9.0.2
- Continued working on post-hoc validation of putative viral hits in the DOWNSTREAM workflow
    - Implemented VALIDATE_CLUSTER_REPRESENTATIVES subworkflow for comparing Bowtie2 and BLAST-LCA assignments, including new SELECT_TSV_COLUMNS and COMPUTE_TAXID_DISTANCE processes
    - Implemented PROPAGATE_VALIDATION_INFORMATION subworkflow to merge cluster-representative validation information back into raw hits TSV
    - Implemented CHECK_TSV_DUPLICATES process and added to SPLIT_VIRAL_TSV_BY_SPECIES to prevent many-to-many joins during post-hoc validation
    - Implemented CONCATENATE_TSVS_ACROSS_SPECIES subworkflow for reconstructing grouped viral hits TSV from species-specific TSVs
- Modified SORT_TSV behavior to avoid out-of-memory errors.
- Updated trace path for DOWNSTREAM workflow to avoid overwriting RUN workflow trace.

# v2.9.0.1
- Modified Github Actions to pull specific Nextflow version (rather than "latest")
- Fixed missing-columns bug for empty files in SUMMARIZE_MULTIQC
- Restructured SORT_TSV process to improve memory efficiency
- Continued working on post-hoc validation of putative viral hits in the DOWNSTREAM workflow
    - Split out core of BLAST_VIRAL subworkflow into a new BLAST_FASTA subworkflow that is called by both BLAST_VIRAL and VALIDATE_VIRAL_ASSIGNMENTS
    - Added tests for BLAST_FASTA and updated tests for VALIDATE_VIRAL_ASSIGNMENTS
    - Implemented basic algorithm for computing the lowest common ancestor of sets of taxids in tabular TSV data (LCA_TSV), including special handling of artificial and unclassified taxids
    - Integrated LCA_TSV into BLAST_FASTA subworkflow and updated tests

# v2.9.0.0
- Implemented ONT analysis in the RUN workflow
    - Combined run_dev_se.nf with run.nf
    - Renamed `hits_filtered` outputs of short-read workflow and `hits_hv` outputs of ONT workflow to `hits_final` for consistency across platforms
    - Also renamed `hits_all` output of short-read pipeline to `hits_unfiltered`
    - Added end-to-end tests for ONT to github actions
- Prepared DOWNSTREAM workflow for running with internal mgs-orchestrator repo
    - Added `expected-outputs-downstream.txt` file containing list of expected output files for the DOWNSTREAM workflow
    - Modified output paths for non-results DOWNSTREAM outputs to avoid overwriting RUN outputs
    - Changed strict-join of hits and grouping TSVs across sample names to inner-join (to drop samples that are not present in both TSVs)
- Began development of post-hoc validation of putative viral hits in the DOWNSTREAM workflow
    - Split viral hits TSV by assigned species and extract read sequences (SPLIT_VIRAL_TSV_BY_SPECIES)
    - Cluster within species with VSEARCH and obtain representative sequences (CLUSTER_VIRAL_ASSIGNMENTS)
    - Split out merge/join part of TAXONOMY workflow into its own subworkflow (MERGE_JOIN_READS) that can be used by both TAXONOMY and post-hoc validation (with associated tests)
- Added a development_mode parameter to LOAD_SAMPLESHEET to allow testing on non-implemented platform/endedness
- Get rid of lingering references to human viruses/HV in comments, variable names, etc.
- Updated SUBSET_FASTQ to handle plaintext and FASTA input (and renamed to SUBSET_FASTN)
- Modified various RUN workflow components to correctly handle empty input files (which previously caused failures).
- Added `test_component_dependencies.py` script to test all modules, subworkflows, and workflows that depend on a given component (e.g., BBDUK, or TAXONOMY)

# v2.8.3.2
- Modified FASTQ_LABELED to use fixed cpus and memory, and added `--memory` parameter to make full use of available memory.
- Added pass/fail test for FASTQC_LABELED.
- Removed unused QC processes.
- Added rank-raised taxids to viral taxonomy DB output by INDEX workflow.

# v2.8.3.1
- Added `expected-outputs-run.txt` file containing list of expected output files for the `RUN` workflow (excluding BLAST validation).
- Minor updates to logging filenames.

# v2.8.3.0
- **Lowered Bracken read threshold for taxon classification**

# v2.8.2.0
- **Increased runtime Bowtie2 score threshold for viral read identification**
- Updated Github Actions to use NAO secrets to access buckets containing test data
- Removed generate-samplesheet.py, as functionality has moved to internal mgs-metadata repo
- Added ability to set BLAST parameters `qcov_hsp_perc` and `perc_id`
- Added MINIMAP2 classification of ONT reads to PROFILE subworkflow
- Replaced boolean `params.ont` with string `params.platform` and added platform checking to LOAD_SAMPLESHEET
- Fixed bug in running RUN_VALIDATION workflow with a FASTQ file

# v2.8.1.2
- Made Cutadapt mismatch rate parameter configurable
- Fixed issues with BLAST bitscore filtering
- Increased memory allocation for EXTRACT_VIRAL_HITS_TO_FASTQ
- Implemented version compatibility checking between pipeline and index
- Added ONT virus identification support:
    - Created new EXTRACT_VIRAL_READS_ONT subworkflow for processing ONT reads
    - Renamed original EXTRACT_VIRAL_READS workflow to EXTRACT_VIRAL_READS_SHORT to differentiate from ONT processing
    - Added non-streaming version of MINIMAP2 alignment process
    - Added new modules for ONT-specific processing:
        - MASK_FASTQ_READS for masking low complexity regions in reads
        - EXTRACT_SHARED_FASTQ_READS for extracting reads shared between FASTQ files
        - PROCESS_VIRAL_MINIMAP2_SAM for adding reference taxids and clean read information
    - Edited FILTLONG to accept customizable parameters (min_length, max_length, min_mean_q)
    - Added new low-complexity fastq test file.

# v2.8.1.1
- Modified Kraken2 DB handling in index workflow to avoid staging
- Updated defaults in index configs

# v2.8.1.0
- Added downstream duplicate marking functionality via new DOWNSTREAM workflow
    - Fixed JOIN_TSVS to correctly handle many-to-one joins
    - Added strict join mode to JOIN_TSVS
    - Altered PROCESS_VIRAL_BOWTIE2_SAM to make ordering of genome IDs for split alignments predictable (necessary for downstream duplicate marking)
- Updated ANNOTATE_VIRUS_INFECTION to better handle taxa that are missing from Virus-Host DB, and added corresponding tests and documentation.
- Began implementing pipeline components for analyzing ONT data:
    - Added generation of minimap2 indices to INDEX workflow (human, viral, contaminant, and ribosomal).
    - Added LSU and SSU tags to respective small and large ribosomal subunit genomes in the composite ribosomal reference fasta.
    - Added MINIMAP2_INDEX and MINIMAP2 processes for indexing reference genomes and aligning reads to them.
- Added documentation on running the pipeline reproducibly
- Fixed some local unit tests

# v2.8.0.0
- Major changes to many parts of the pipeline as part of a general performance overhaul
    - Modified most processes in the RUN and RUN_VALIDATION workflows to stream data in and out rather than reading whole files
    - As part of the previous change, modified most processes in the RUN and RUN_VALIDATION workflows to work with interleaved rather than paired sequence data
    - Modified BLASTN filtering to take into account bitscore ratio versus best hit for each query
    - Replaced many specific tabular manipulation processes with basic operations: JOIN_TSVS, CONCATENATE_TSVS, ADD_FIXED_COLUMN, etc
    - Removed grouping and group-dependent functionality (in particular, deduplication and clade counting); entire pipeline now operates on a per-sample basis
    - Added unit tests for many processes and workflows
    - Added configurable seeding for testing non-deterministic processes via `params.random_seed`
    - Made Bracken read threshold configurable via `params.bracken_threshold`
    - Removed numerous orphaned modules and processes
- Large changes to outputs:
    - Main output directory no longer contains FASTA files for viral hits (interleaved FASTQ file now saved to intermediates)
    - Clade counts are no longer produced
    - QC and BLAST outputs now show statistics for interleaved files rather than showing forward and reverse reads separately
    - Added new intermediate outputs, including unfiltered viral hits and interleaved FASTQ from EXTRACT_VIRAL_READS
    - Viral hits TSV moved from `virus_hits_db.tsv.gz` to `virus_hits_filtered.tsv.gz`
    - Numerous changes to column names in viral hits TSV, mainly to improve clarity
- Minor changes and fixes:
    - Updated mislabeled processes
    - Fixed bug where multiqc doesn't output sequence length stats if all sequences are the same length
    - Unzipped files in `test-data` directory
    - Added new script, `bin/run_parallel_test.sh`, that allows users to run nf-test tests locally in parallel
    - Assorted updates to documentation
    - Removed some defaults from config files
    - Fixed mislabeled parameter in RUN_VALIDATION workflow

# v2.7.0.3
- Fixing link to configuration file in `README.md`

# v2.7.0.2
- Updated `pipeline-version.txt`

# v2.7.0.1
- Fixed index-related issues from v2.7.0.0:
    - Updated `EXTRACT_VIRAL_READS` to expect updated path to viral genome DB
    - Added `adapters` param to the index config file used to run our tests
    - Updated `RUN` and `RUN_VALIDATION` tests to use up-to-date test index (location: `s3://nao-testing/index/20250130`)

# v2.7.0.0
- Implemented masking of viral genome reference in index workflow with MASK_GENOME_FASTA to remove adapter, low-entropy and repeat sequences.
- Removed TRIMMOMATIC and BBMAP from EXTRACT_VIRAL_READS.
- Restructured subworkflows to take advantage of new viral genome masking:
    - Split PROFILE workflow into SUBSET_TRIM, RUN_QC, and PROFILE subworkflows
    - Moved FASTP read cleaning downstream of BBDUK_HITS (in EXTRACT_VIRAL_READS) and subsetting (in SUBSET_TRIM)
    - Moved FASTQC and MultiQC to after subsetting (in RUN_QC)
    - Removed RAW, CLEAN, and PROCESS_OUTPUT subworkflows
    - Added COUNT_TOTAL_READS subworkflow to count the total number of reads in each sample.
- Replace generate_samplesheet.sh with generate_samplesheet.py
- Fixed bug in extractUnconcReadID that would cause the pipeline to fail if it contained the string 'YT' in the read id.
- Remove `params.quality_encoding` as it was used only by TRIMMOMATIC
- Added length distribution information to QC output
- **Renamed QC output files to reflect the fact that they now only contain QC information on a subset of reads (e.g. `qc_basic_stats.tsv.gz` -> `subset_qc_basic_stats.tsv.gz`)**
- **New QC output files: `read_counts.tsv.gz`, `subset_qc_length_stats.tsv.gz`**

# v2.6.0.0
- Updated version to reflect the new versioning scheme, which is described in `docs/version_schema.md`.

# v2.5.4
- Fixed fatal bug in `configs/run_validation.config` that prevents users from running the `RUN_VALIDATION` workflow.

# v2.5.3
- Added new LOAD_SAMPLESHEET subworkflow to centralize samplesheet processing
- Updated tags to prevent inappropriate S3 auto-cleanup
- Testing infrastructure
  - Split up the tests in `End-to-end MGS workflow test` so that they can be run in parallel on Github Actions.
  - Implemented an end-to-end test that checks if the RUN workflow produces the correct output. The correct output for the test has been saved in `test-data/gold-standard-results` so that the user can diff the output of their test with the correct output to check where their pipeline might be failing.
- Began development of single-end read processing (still in progress)
    - Restructured RAW, CLEAN, QC, TAXONOMY, and PROFILE workflows to handle both single-end and paired-end reads
    - Added new FASTP_SINGLE, TRUNCATE_CONCAT_SINGLE, BBDUK_SINGLE, CONCAT_GROUP_SINGLE, SUBSET_READS_SINGLE and SUBSET_READS_SINGLE_TARGET processes to handle single-end reads
    - Created separate end-to-end test workflow for single-end processing (which will be removed once single-end processing is fully integrated)
    - Modified samplesheet handling to support both single-end and paired-end data
    - Updated generate_samplesheet.sh to handle single-end data with --single_end flag
    - Added read_type.config to handle single-end vs paired-end settings (set automatically based on samplesheet format)
    - Created run_dev_se.config and run_dev_se.nf for single-end development testing (which will be removed once single-end processing is fully integrated)
    - Added single-end samplesheet to test-data

# v2.5.2
- Changes to default read filtering:
    - Relaxed FASTP quality filtering (`--cut_mean_quality` and `--average_qual` reduced from 25 to 20).
    - Relaxed BBDUK viral filtering (switched from 3 21-mers to 1 24-mer).
- Overhauled BLAST validation functionality:
    - BLAST now runs on forward and reverse reads independently
    - BLAST output filtering no longer assumes specific filename suffixes
    - Paired BLAST output includes more information
    - RUN_VALIDATION can now directly take in FASTA files instead of a virus read DB
    - Fixed issues with publishing BLAST output under new Nextflow version
- Implemented nf-test for end-to-end testing of pipeline functionality
    - Implemented test suite in `tests/main.nf.test`
    - Reconfigured INDEX workflow to enable generation of miniature index directories for testing
    - Added Github Actions workflow in `.github/workflows/end-to-end.yml`
    - Pull requests will now fail if any of INDEX, RUN, or RUN_VALIDATION crashes when run on test data.
    - Generated first version of new, curated test dataset for testing RUN workflow. Samplesheet and config file are available in `test-data`. The previous test dataset in `test` has been removed.
- Implemented S3 auto-cleanup:
    - Added tags to published files to facilitate S3 auto-cleanup
    - Added S3 lifecycle configuration file to `ref`, along with a script in `bin` to add it to an S3 bucket
- Minor changes
    - Added logic to check if `grouping` variable in `nextflow.config` matches the input samplesheet, if it doesn't, the code throws an error.
    - Externalized resource specifications to `resources.config`, removing hardcoded CPU/memory values
    - Renamed `index-params.json` to `params-index.json` to avoid clash with Github Actions
    - Removed redundant subsetting statement from TAXONOMY workflow.
    - Added --group_across_illumina_lanes option to generate_samplesheet

# v2.5.1
- Enabled extraction of BBDuk-subset putatively-host-viral raw reads for downstream chimera detection.
- Added back viral read fields accidentally being discarded by COLLAPSE_VIRUS_READS.

# v2.5.0
- Reintroduced user-specified sample grouping and concatenation (e.g. across sequencing lanes) for deduplication in PROFILE and EXTRACT_VIRAL_READS.
- Generalised pipeline to detect viruses infecting arbitrary host taxa (not just human-infecting viruses) as specified by `ref/host-taxa.tsv` and config parameters.
- Configured index workflow to enable hard-exclusion of specific virus taxa (primarily phages) from being marked as infecting ost taxa of interest.
- Updated pipeline output code to match changes made in latest Nextflow update (24.10.0).
- Created a new script `bin/analyze-pipeline.py` to analyze pipeline structure and identify unused workflows and modules.
- Cleaned up unused workflows and modules made obsolete in this and previous updates.
- Moved module scripts from `bin` to module directories.
- Modified trace filepath to be predictable across runs.
- Removed addParams calls when importing dependencies (deprecated in latest Nextflow update).
- Switched from nt to core_nt for BLAST validation.
- Reconfigured QC subworkflow to run FASTQC and MultiQC on each pair of input files separately (fixes bug arising from allowing arbitrary filenames for forward and reverse read files).

# v2.4.0
- Created a new output directory where we put log files called `logging`.
- Added the trace file from Nextflow to the `logging` directory which can be used for understanding cpu, memory usage, and other infromation like runtime. After running the pipeline, `plot-timeline-script.R` can be used to generate a useful summary plot of the runtime for each process in the pipeline.
- Removed CONCAT_GZIPPED.
- Replaced the sample input format with something more similar to nf-core, called `samplesheet.csv`. This new input file can be generated using the script `generate_samplesheet.sh`.
- Now run deduplication on paired-ends reads using clumpify in the taxonomic workflow.
- Fragment length analysis and deduplication analysis.
  - BBtools: Extract the fragment length as well as the number of duplicates from the taxonomic workflow and add them to the `hv_hits_putative_collapsed.tsv.gz`.
  - Bowtie2: Conduct a duplication analysis on the aligned reads, then add the number of duplicates and fragment length to the `hv_hits_putative_collapsed.tsv.gz`.

# v2.3.3
- Added validation workflow for post-hoc BLAST validation of putative HV reads.

# v2.3.2
- Fixed subsetReads to run on all reads when the number of reads per sample is below the set threshold.

# v2.3.1

- Clarifications to documentation (in README and elsewhere)
- Re-added "joined" status marker to reads output by join_fastq.py

# v2.3.0
- Restructured run workflow to improve computational efficiency, especially on large datasets
    - Added preliminary BBDuk masking step to HV identification phase
    - Added read subsampling to profiling phase
    - Deleted ribodepletion and deduplication from preprocessing phase
    - Added riboseparation to profiling phase
    - Restructured profiling phase output
    - Added `addcounts` and `passes` flags to deduplication in HV identification phase
- Parallelized key bottlenecks in index workflow
- Added custom suffix specification for raw read files
- Assorted bug fixes

# v2.2.1
- Added specific container versions to `containers.config`
- Added version & time tracking to workflows
- Added index reference files (params, version) to run output
- Minor changes to default config files

# v2.2.0
- Major refactor
- Start of changelog<|MERGE_RESOLUTION|>--- conflicted
+++ resolved
@@ -1,13 +1,10 @@
 # v3.0.1.1-dev
 - Updated `docs/developer.md` to reflect the new branch naming convention.
 - Added pyproject.toml at the top level directory to set ruff, and mypy settings.
-<<<<<<< HEAD
-- Updated documentation to note that we now use pytest for Python process unit tests.
-=======
 - Updated developer docs to discuss the new norm of squash merging.
 - Updated developer docs to reflect the change in name of the primary branch from `master` to `main`.
 - Updated developer docs to discuss the new release process.
->>>>>>> feeba06e
+- Updated documentation to note that we are transitioning to using pytest for unit tests for Python processes.
 
 # v3.0.1.0
 
