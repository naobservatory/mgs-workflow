--- conflicted
+++ resolved
@@ -7,14 +7,11 @@
 - Rename `hits_hv` output of ONT pipeline to `hits_final` for consistency with short read pipeline
 - Get rid of lingering references to human viruses/HV in comments, variable names, etc.
 - Began development of post-hoc validation of putative viral hits in the DOWNSTREAM workflow
-<<<<<<< HEAD
-- Added `test_component_dependencies.py` script to test all modules, subworkflows, and workflows that depend on a given component (e.g., BBDUK, or TAXONOMY)
-=======
     - Split viral hits TSV by assigned species and extract read sequences (SPLIT_VIRAL_TSV_BY_SPECIES)
     - Cluster within species with VSEARCH and obtain representative sequences (CLUSTER_VIRAL_ASSIGNMENTS)
 - Updated SUBSET_FASTQ to handle plaintext and FASTA input (and renamed to SUBSET_FASTN)
 - Split out merge/join part of TAXONOMY workflow into its own subworkflow (MERGE_JOIN_READS) with associated tests
->>>>>>> f63dd69b
+- Added `test_component_dependencies.py` script to test all modules, subworkflows, and workflows that depend on a given component (e.g., BBDUK, or TAXONOMY)
 
 # v2.8.3.2
 - Modified FASTQ_LABELED to use fixed cpus and memory, and added `--memory` parameter to make full use of available memory.
