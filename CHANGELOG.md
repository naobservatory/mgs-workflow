<<<<<<< HEAD
# v2.5.3 (under development)
- Updated tags to prevent inappropriate S3 auto-cleanup
=======
# v2.5.3
- Added new LOAD_SAMPLESHEET subworkflow to centralize samplesheet processing
- Testing infrastructure
  - Split up the tests in `End-to-end MGS workflow test` so that they can be run in parallel on Github Actions.
  - Implemented an end-to-end test that checks if the RUN workflow produces the correct output. The correct output for the test has been saved in `test-data/gold-standard-results` so that the user can diff the output of their test with the correct output to check where their pipeline might be failing.
- Began development of single-end read processing (still in progress)
    - Restructured RAW, CLEAN, QC, TAXONOMY, and PROFILE workflows to handle both single-end and paired-end reads
    - Added new FASTP_SINGLE, TRUNCATE_CONCAT_SINGLE, BBDUK_SINGLE, CONCAT_GROUP_SINGLE, SUBSET_READS_SINGLE and SUBSET_READS_SINGLE_TARGET processes to handle single-end reads
    - Created separate end-to-end test workflow for single-end processing (which will be removed once single-end processing is fully integrated)
    - Modified samplesheet handling to support both single-end and paired-end data
    - Updated generate_samplesheet.sh to handle single-end data with --single_end flag
    - Added read_type.config to handle single-end vs paired-end settings (set automatically based on samplesheet format)
    - Created run_dev_se.config and run_dev_se.nf for single-end development testing (which will be removed once single-end processing is fully integrated)
    - Added single-end samplesheet to test-data
>>>>>>> 8d588239

# v2.5.2
- Changes to default read filtering:
    - Relaxed FASTP quality filtering (`--cut_mean_quality` and `--average_qual` reduced from 25 to 20).
    - Relaxed BBDUK viral filtering (switched from 3 21-mers to 1 24-mer).
- Overhauled BLAST validation functionality:
    - BLAST now runs on forward and reverse reads independently
    - BLAST output filtering no longer assumes specific filename suffixes
    - Paired BLAST output includes more information
    - RUN_VALIDATION can now directly take in FASTA files instead of a virus read DB
    - Fixed issues with publishing BLAST output under new Nextflow version
- Implemented nf-test for end-to-end testing of pipeline functionality
    - Implemented test suite in `tests/main.nf.test`
    - Reconfigured INDEX workflow to enable generation of miniature index directories for testing
    - Added Github Actions workflow in `.github/workflows/end-to-end.yml`
    - Pull requests will now fail if any of INDEX, RUN, or RUN_VALIDATION crashes when run on test data.
    - Generated first version of new, curated test dataset for testing RUN workflow. Samplesheet and config file are available in `test-data`. The previous test dataset in `test` has been removed.
- Implemented S3 auto-cleanup:
    - Added tags to published files to facilitate S3 auto-cleanup
    - Added S3 lifecycle configuration file to `ref`, along with a script in `bin` to add it to an S3 bucket
- Minor changes
    - Added logic to check if `grouping` variable in `nextflow.config` matches the input samplesheet, if it doesn't, the code throws an error.
    - Externalized resource specifications to `resources.config`, removing hardcoded CPU/memory values
    - Renamed `index-params.json` to `params-index.json` to avoid clash with Github Actions
    - Removed redundant subsetting statement from TAXONOMY workflow.
    - Added --group_across_illumina_lanes option to generate_samplesheet

# v2.5.1
- Enabled extraction of BBDuk-subset putatively-host-viral raw reads for downstream chimera detection.
- Added back viral read fields accidentally being discarded by COLLAPSE_VIRUS_READS.

# v2.5.0
- Reintroduced user-specified sample grouping and concatenation (e.g. across sequencing lanes) for deduplication in PROFILE and EXTRACT_VIRAL_READS.
- Generalised pipeline to detect viruses infecting arbitrary host taxa (not just human-infecting viruses) as specified by `ref/host-taxa.tsv` and config parameters.
- Configured index workflow to enable hard-exclusion of specific virus taxa (primarily phages) from being marked as infecting ost taxa of interest.
- Updated pipeline output code to match changes made in latest Nextflow update (24.10.0).
- Created a new script `bin/analyze-pipeline.py` to analyze pipeline structure and identify unused workflows and modules.
- Cleaned up unused workflows and modules made obsolete in this and previous updates.
- Moved module scripts from `bin` to module directories.
- Modified trace filepath to be predictable across runs.
- Removed addParams calls when importing dependencies (deprecated in latest Nextflow update).
- Switched from nt to core_nt for BLAST validation.
- Reconfigured QC subworkflow to run FASTQC and MultiQC on each pair of input files separately (fixes bug arising from allowing arbitrary filenames for forward and reverse read files).

# v2.4.0
- Created a new output directory where we put log files called `logging`.
- Added the trace file from Nextflow to the `logging` directory which can be used for understanding cpu, memory usage, and other infromation like runtime. After running the pipeline, `plot-timeline-script.R` can be used to generate a useful summary plot of the runtime for each process in the pipeline.
- Removed CONCAT_GZIPPED.
- Replaced the sample input format with something more similar to nf-core, called `samplesheet.csv`. This new input file can be generated using the script `generate_samplesheet.sh`.
- Now run deduplication on paired-ends reads using clumpify in the taxonomic workflow.
- Fragment length analysis and deduplication analysis.
  - BBtools: Extract the fragment length as well as the number of duplicates from the taxonomic workflow and add them to the `hv_hits_putative_collapsed.tsv.gz`.
  - Bowtie2: Conduct a duplication analysis on the aligned reads, then add the number of duplicates and fragment length to the `hv_hits_putative_collapsed.tsv.gz`.

# v2.3.3
- Added validation workflow for post-hoc BLAST validation of putative HV reads.

# v2.3.2
- Fixed subsetReads to run on all reads when the number of reads per sample is below the set threshold.

# v2.3.1

- Clarifications to documentation (in README and elsewhere)
- Re-added "joined" status marker to reads output by join_fastq.py

# v2.3.0
- Restructured run workflow to improve computational efficiency, especially on large datasets
    - Added preliminary BBDuk masking step to HV identification phase
    - Added read subsampling to profiling phase
    - Deleted ribodepletion and deduplication from preprocessing phase
    - Added riboseparation to profiling phase
    - Restructured profiling phase output
    - Added `addcounts` and `passes` flags to deduplication in HV identification phase
- Parallelized key bottlenecks in index workflow
- Added custom suffix specification for raw read files
- Assorted bug fixes

# v2.2.1
- Added specific container versions to `containers.config`
- Added version & time tracking to workflows
- Added index reference files (params, version) to run output
- Minor changes to default config files

# v2.2.0
- Major refactor
- Start of changelog<|MERGE_RESOLUTION|>--- conflicted
+++ resolved
@@ -1,9 +1,6 @@
-<<<<<<< HEAD
-# v2.5.3 (under development)
-- Updated tags to prevent inappropriate S3 auto-cleanup
-=======
 # v2.5.3
 - Added new LOAD_SAMPLESHEET subworkflow to centralize samplesheet processing
+- Updated tags to prevent inappropriate S3 auto-cleanup
 - Testing infrastructure
   - Split up the tests in `End-to-end MGS workflow test` so that they can be run in parallel on Github Actions.
   - Implemented an end-to-end test that checks if the RUN workflow produces the correct output. The correct output for the test has been saved in `test-data/gold-standard-results` so that the user can diff the output of their test with the correct output to check where their pipeline might be failing.
@@ -16,7 +13,6 @@
     - Added read_type.config to handle single-end vs paired-end settings (set automatically based on samplesheet format)
     - Created run_dev_se.config and run_dev_se.nf for single-end development testing (which will be removed once single-end processing is fully integrated)
     - Added single-end samplesheet to test-data
->>>>>>> 8d588239
 
 # v2.5.2
 - Changes to default read filtering:
