# v2.8.0.0 (in development)
- Major changes to many parts of the pipeline as part of a general performance overhaul
    - Modified most processes in the RUN and RUN_VALIDATION workflows to stream data in and out rather than reading whole files
    - As part of the previous change, modified most processes in the RUN and RUN_VALIDATION workflows to work with interleaved rather than paired sequence data
    - Modified BLASTN filtering to take into account bitscore ratio versus best hit for each query
    - Replaced many specific tabular manipulation processes with basic operations: JOIN_TSVS, CONCATENATE_TSVS, ADD_FIXED_COLUMN, etc
    - Removed grouping and group-dependent functionality (in particular, deduplication and clade counting); entire pipeline now operates on a per-sample basis
    - Added unit tests for many processes and workflows
    - Added configurable seeding for testing non-deterministic processes via `params.random_seed`
    - Made Bracken read threshold configurable via `params.bracken_threshold`
    - Removed numerous orphaned modules and processes
- Large changes to outputs:
    - Main output directory no longer contains FASTA files for viral hits (interleaved FASTQ file now saved to intermediates)
    - Clade counts are no longer produced
    - QC and BLAST outputs now show statistics for interleaved files rather than showing forward and reverse reads separately
    - Added new intermediate outputs, including unfiltered viral hits and interleaved FASTQ from EXTRACT_VIRAL_READS
    - Viral hits TSV moved from `virus_hits_db.tsv.gz` to `virus_hits_filtered.tsv.gz`
    - Numerous changes to column names in viral hits TSV, mainly to improve clarity
- Updated mislabeled processes
<<<<<<< HEAD
-  Unzipped gold standard reference output in `test-data/gold-standard-results`
=======
- Added instructions for what to do should you run out of API requests for containers
>>>>>>> e4a5bc7f

# v2.7.0.2
- Updated `pipeline-version.txt`

# v2.7.0.1
- Fixed index-related issues from v2.7.0.0:
    - Updated `EXTRACT_VIRAL_READS` to expect updated path to viral genome DB
    - Added `adapters` param to the index config file used to run our tests
    - Updated `RUN` and `RUN_VALIDATION` tests to use up-to-date test index (location: `s3://nao-testing/index/20250130`)

# v2.7.0.0
- Implemented masking of viral genome reference in index workflow with MASK_GENOME_FASTA to remove adapter, low-entropy and repeat sequences.
- Removed TRIMMOMATIC and BBMAP from EXTRACT_VIRAL_READS.
- Restructured subworkflows to take advantage of new viral genome masking:
    - Split PROFILE workflow into SUBSET_TRIM, RUN_QC, and PROFILE subworkflows
    - Moved FASTP read cleaning downstream of BBDUK_HITS (in EXTRACT_VIRAL_READS) and subsetting (in SUBSET_TRIM)
    - Moved FASTQC and MultiQC to after subsetting (in RUN_QC)
    - Removed RAW, CLEAN, and PROCESS_OUTPUT subworkflows
    - Added COUNT_TOTAL_READS subworkflow to count the total number of reads in each sample.
- Replace generate_samplesheet.sh with generate_samplesheet.py
- Fixed bug in extractUnconcReadID that would cause the pipeline to fail if it contained the string 'YT' in the read id.
- Remove `params.quality_encoding` as it was used only by TRIMMOMATIC
- Added length distribution information to QC output
- **Renamed QC output files to reflect the fact that they now only contain QC information on a subset of reads (e.g. `qc_basic_stats.tsv.gz` -> `subset_qc_basic_stats.tsv.gz`)**
- **New QC output files: `read_counts.tsv.gz`, `subset_qc_length_stats.tsv.gz`**

# v2.6.0.0
- Updated version to reflect the new versioning scheme, which is described in `docs/version_schema.md`.

# v2.5.4
- Fixed fatal bug in `configs/run_validation.config` that prevents users from running the `RUN_VALIDATION` workflow.

# v2.5.3
- Added new LOAD_SAMPLESHEET subworkflow to centralize samplesheet processing
- Updated tags to prevent inappropriate S3 auto-cleanup
- Testing infrastructure
  - Split up the tests in `End-to-end MGS workflow test` so that they can be run in parallel on Github Actions.
  - Implemented an end-to-end test that checks if the RUN workflow produces the correct output. The correct output for the test has been saved in `test-data/gold-standard-results` so that the user can diff the output of their test with the correct output to check where their pipeline might be failing.
- Began development of single-end read processing (still in progress)
    - Restructured RAW, CLEAN, QC, TAXONOMY, and PROFILE workflows to handle both single-end and paired-end reads
    - Added new FASTP_SINGLE, TRUNCATE_CONCAT_SINGLE, BBDUK_SINGLE, CONCAT_GROUP_SINGLE, SUBSET_READS_SINGLE and SUBSET_READS_SINGLE_TARGET processes to handle single-end reads
    - Created separate end-to-end test workflow for single-end processing (which will be removed once single-end processing is fully integrated)
    - Modified samplesheet handling to support both single-end and paired-end data
    - Updated generate_samplesheet.sh to handle single-end data with --single_end flag
    - Added read_type.config to handle single-end vs paired-end settings (set automatically based on samplesheet format)
    - Created run_dev_se.config and run_dev_se.nf for single-end development testing (which will be removed once single-end processing is fully integrated)
    - Added single-end samplesheet to test-data

# v2.5.2
- Changes to default read filtering:
    - Relaxed FASTP quality filtering (`--cut_mean_quality` and `--average_qual` reduced from 25 to 20).
    - Relaxed BBDUK viral filtering (switched from 3 21-mers to 1 24-mer).
- Overhauled BLAST validation functionality:
    - BLAST now runs on forward and reverse reads independently
    - BLAST output filtering no longer assumes specific filename suffixes
    - Paired BLAST output includes more information
    - RUN_VALIDATION can now directly take in FASTA files instead of a virus read DB
    - Fixed issues with publishing BLAST output under new Nextflow version
- Implemented nf-test for end-to-end testing of pipeline functionality
    - Implemented test suite in `tests/main.nf.test`
    - Reconfigured INDEX workflow to enable generation of miniature index directories for testing
    - Added Github Actions workflow in `.github/workflows/end-to-end.yml`
    - Pull requests will now fail if any of INDEX, RUN, or RUN_VALIDATION crashes when run on test data.
    - Generated first version of new, curated test dataset for testing RUN workflow. Samplesheet and config file are available in `test-data`. The previous test dataset in `test` has been removed.
- Implemented S3 auto-cleanup:
    - Added tags to published files to facilitate S3 auto-cleanup
    - Added S3 lifecycle configuration file to `ref`, along with a script in `bin` to add it to an S3 bucket
- Minor changes
    - Added logic to check if `grouping` variable in `nextflow.config` matches the input samplesheet, if it doesn't, the code throws an error.
    - Externalized resource specifications to `resources.config`, removing hardcoded CPU/memory values
    - Renamed `index-params.json` to `params-index.json` to avoid clash with Github Actions
    - Removed redundant subsetting statement from TAXONOMY workflow.
    - Added --group_across_illumina_lanes option to generate_samplesheet

# v2.5.1
- Enabled extraction of BBDuk-subset putatively-host-viral raw reads for downstream chimera detection.
- Added back viral read fields accidentally being discarded by COLLAPSE_VIRUS_READS.

# v2.5.0
- Reintroduced user-specified sample grouping and concatenation (e.g. across sequencing lanes) for deduplication in PROFILE and EXTRACT_VIRAL_READS.
- Generalised pipeline to detect viruses infecting arbitrary host taxa (not just human-infecting viruses) as specified by `ref/host-taxa.tsv` and config parameters.
- Configured index workflow to enable hard-exclusion of specific virus taxa (primarily phages) from being marked as infecting ost taxa of interest.
- Updated pipeline output code to match changes made in latest Nextflow update (24.10.0).
- Created a new script `bin/analyze-pipeline.py` to analyze pipeline structure and identify unused workflows and modules.
- Cleaned up unused workflows and modules made obsolete in this and previous updates.
- Moved module scripts from `bin` to module directories.
- Modified trace filepath to be predictable across runs.
- Removed addParams calls when importing dependencies (deprecated in latest Nextflow update).
- Switched from nt to core_nt for BLAST validation.
- Reconfigured QC subworkflow to run FASTQC and MultiQC on each pair of input files separately (fixes bug arising from allowing arbitrary filenames for forward and reverse read files).

# v2.4.0
- Created a new output directory where we put log files called `logging`.
- Added the trace file from Nextflow to the `logging` directory which can be used for understanding cpu, memory usage, and other infromation like runtime. After running the pipeline, `plot-timeline-script.R` can be used to generate a useful summary plot of the runtime for each process in the pipeline.
- Removed CONCAT_GZIPPED.
- Replaced the sample input format with something more similar to nf-core, called `samplesheet.csv`. This new input file can be generated using the script `generate_samplesheet.sh`.
- Now run deduplication on paired-ends reads using clumpify in the taxonomic workflow.
- Fragment length analysis and deduplication analysis.
  - BBtools: Extract the fragment length as well as the number of duplicates from the taxonomic workflow and add them to the `hv_hits_putative_collapsed.tsv.gz`.
  - Bowtie2: Conduct a duplication analysis on the aligned reads, then add the number of duplicates and fragment length to the `hv_hits_putative_collapsed.tsv.gz`.

# v2.3.3
- Added validation workflow for post-hoc BLAST validation of putative HV reads.

# v2.3.2
- Fixed subsetReads to run on all reads when the number of reads per sample is below the set threshold.

# v2.3.1

- Clarifications to documentation (in README and elsewhere)
- Re-added "joined" status marker to reads output by join_fastq.py

# v2.3.0
- Restructured run workflow to improve computational efficiency, especially on large datasets
    - Added preliminary BBDuk masking step to HV identification phase
    - Added read subsampling to profiling phase
    - Deleted ribodepletion and deduplication from preprocessing phase
    - Added riboseparation to profiling phase
    - Restructured profiling phase output
    - Added `addcounts` and `passes` flags to deduplication in HV identification phase
- Parallelized key bottlenecks in index workflow
- Added custom suffix specification for raw read files
- Assorted bug fixes

# v2.2.1
- Added specific container versions to `containers.config`
- Added version & time tracking to workflows
- Added index reference files (params, version) to run output
- Minor changes to default config files

# v2.2.0
- Major refactor
- Start of changelog<|MERGE_RESOLUTION|>--- conflicted
+++ resolved
@@ -17,11 +17,8 @@
     - Viral hits TSV moved from `virus_hits_db.tsv.gz` to `virus_hits_filtered.tsv.gz`
     - Numerous changes to column names in viral hits TSV, mainly to improve clarity
 - Updated mislabeled processes
-<<<<<<< HEAD
+- Added instructions for what to do should you run out of API requests for containers
 -  Unzipped gold standard reference output in `test-data/gold-standard-results`
-=======
-- Added instructions for what to do should you run out of API requests for containers
->>>>>>> e4a5bc7f
 
 # v2.7.0.2
 - Updated `pipeline-version.txt`
