<<<<<<< HEAD
# v2.8.3.3-dev
- Began development of post-hoc validation of putative viral hits in the DOWNSTREAM workflow
=======
# v2.9.0.0-dev
- Combined run_dev_se.nf workflow with run.nf: ONT is now an implemented platform!
- Added end-to-end tests for ONT to github actions
- Added a development_mode parameter to LOAD_SAMPLESHEET to allow testing on non-implemented platform/endedness
- Rename `hits_filtered` output of short read pipeline to `hits_final` (so pipeline produces `virus_hits_final.fastq.gz`/`virus_hits_final.tsv.gz`)
    - Also rename `hits_all` output of short read pipeline to `hits_unfiltered`
- Rename `hits_hv` output of ONT pipeline to `hits_final` for consistency with short read pipeline
     - and get rid of lingering references to human viruses/HV in comments, variable names, etc. 
>>>>>>> e252d7fc

# v2.8.3.2
- Modified FASTQ_LABELED to use fixed cpus and memory, and added `--memory` parameter to make full use of available memory.
- Added pass/fail test for FASTQC_LABELED.
- Removed unused QC processes.
- Added rank-raised taxids to viral taxonomy DB output by INDEX workflow.

# v2.8.3.1
- Added `expected-outputs-run.txt` file containing list of expected output files for the `RUN` workflow (excluding BLAST validation).
- Minor updates to logging filenames.

# v2.8.3.0
- **Lowered Bracken read threshold for taxon classification**

# v2.8.2.0
- **Increased runtime Bowtie2 score threshold for viral read identification**
- Updated Github Actions to use NAO secrets to access buckets containing test data
- Removed generate-samplesheet.py, as functionality has moved to internal mgs-metadata repo
- Added ability to set BLAST parameters `qcov_hsp_perc` and `perc_id`
- Added MINIMAP2 classification of ONT reads to PROFILE subworkflow
- Replaced boolean `params.ont` with string `params.platform` and added platform checking to LOAD_SAMPLESHEET
- Fixed bug in running RUN_VALIDATION workflow with a FASTQ file

# v2.8.1.2
- Made Cutadapt mismatch rate parameter configurable
- Fixed issues with BLAST bitscore filtering
- Increased memory allocation for EXTRACT_VIRAL_HITS_TO_FASTQ
- Implemented version compatibility checking between pipeline and index
- Added ONT virus identification support:
    - Created new EXTRACT_VIRAL_READS_ONT subworkflow for processing ONT reads
    - Renamed original EXTRACT_VIRAL_READS workflow to EXTRACT_VIRAL_READS_SHORT to differentiate from ONT processing
    - Added non-streaming version of MINIMAP2 alignment process
    - Added new modules for ONT-specific processing:
        - MASK_FASTQ_READS for masking low complexity regions in reads
        - EXTRACT_SHARED_FASTQ_READS for extracting reads shared between FASTQ files
        - PROCESS_VIRAL_MINIMAP2_SAM for adding reference taxids and clean read information
    - Edited FILTLONG to accept customizable parameters (min_length, max_length, min_mean_q)
    - Added new low-complexity fastq test file.

# v2.8.1.1
- Modified Kraken2 DB handling in index workflow to avoid staging
- Updated defaults in index configs

# v2.8.1.0
- Added downstream duplicate marking functionality via new DOWNSTREAM workflow
    - Fixed JOIN_TSVS to correctly handle many-to-one joins
    - Added strict join mode to JOIN_TSVS
    - Altered PROCESS_VIRAL_BOWTIE2_SAM to make ordering of genome IDs for split alignments predictable (necessary for downstream duplicate marking)
- Updated ANNOTATE_VIRUS_INFECTION to better handle taxa that are missing from Virus-Host DB, and added corresponding tests and documentation.
- Began implementing pipeline components for analyzing ONT data:
    - Added generation of minimap2 indices to INDEX workflow (human, viral, contaminant, and ribosomal).
    - Added LSU and SSU tags to respective small and large ribosomal subunit genomes in the composite ribosomal reference fasta.
    - Added MINIMAP2_INDEX and MINIMAP2 processes for indexing reference genomes and aligning reads to them.
- Added documentation on running the pipeline reproducibly
- Fixed some local unit tests

# v2.8.0.0
- Major changes to many parts of the pipeline as part of a general performance overhaul
    - Modified most processes in the RUN and RUN_VALIDATION workflows to stream data in and out rather than reading whole files
    - As part of the previous change, modified most processes in the RUN and RUN_VALIDATION workflows to work with interleaved rather than paired sequence data
    - Modified BLASTN filtering to take into account bitscore ratio versus best hit for each query
    - Replaced many specific tabular manipulation processes with basic operations: JOIN_TSVS, CONCATENATE_TSVS, ADD_FIXED_COLUMN, etc
    - Removed grouping and group-dependent functionality (in particular, deduplication and clade counting); entire pipeline now operates on a per-sample basis
    - Added unit tests for many processes and workflows
    - Added configurable seeding for testing non-deterministic processes via `params.random_seed`
    - Made Bracken read threshold configurable via `params.bracken_threshold`
    - Removed numerous orphaned modules and processes
- Large changes to outputs:
    - Main output directory no longer contains FASTA files for viral hits (interleaved FASTQ file now saved to intermediates)
    - Clade counts are no longer produced
    - QC and BLAST outputs now show statistics for interleaved files rather than showing forward and reverse reads separately
    - Added new intermediate outputs, including unfiltered viral hits and interleaved FASTQ from EXTRACT_VIRAL_READS
    - Viral hits TSV moved from `virus_hits_db.tsv.gz` to `virus_hits_filtered.tsv.gz`
    - Numerous changes to column names in viral hits TSV, mainly to improve clarity
- Minor changes and fixes:
    - Updated mislabeled processes
    - Fixed bug where multiqc doesn't output sequence length stats if all sequences are the same length
    - Unzipped files in `test-data` directory
    - Added new script, `bin/run_parallel_test.sh`, that allows users to run nf-test tests locally in parallel
    - Assorted updates to documentation
    - Removed some defaults from config files
    - Fixed mislabeled parameter in RUN_VALIDATION workflow

# v2.7.0.3
- Fixing link to configuration file in `README.md`

# v2.7.0.2
- Updated `pipeline-version.txt`

# v2.7.0.1
- Fixed index-related issues from v2.7.0.0:
    - Updated `EXTRACT_VIRAL_READS` to expect updated path to viral genome DB
    - Added `adapters` param to the index config file used to run our tests
    - Updated `RUN` and `RUN_VALIDATION` tests to use up-to-date test index (location: `s3://nao-testing/index/20250130`)

# v2.7.0.0
- Implemented masking of viral genome reference in index workflow with MASK_GENOME_FASTA to remove adapter, low-entropy and repeat sequences.
- Removed TRIMMOMATIC and BBMAP from EXTRACT_VIRAL_READS.
- Restructured subworkflows to take advantage of new viral genome masking:
    - Split PROFILE workflow into SUBSET_TRIM, RUN_QC, and PROFILE subworkflows
    - Moved FASTP read cleaning downstream of BBDUK_HITS (in EXTRACT_VIRAL_READS) and subsetting (in SUBSET_TRIM)
    - Moved FASTQC and MultiQC to after subsetting (in RUN_QC)
    - Removed RAW, CLEAN, and PROCESS_OUTPUT subworkflows
    - Added COUNT_TOTAL_READS subworkflow to count the total number of reads in each sample.
- Replace generate_samplesheet.sh with generate_samplesheet.py
- Fixed bug in extractUnconcReadID that would cause the pipeline to fail if it contained the string 'YT' in the read id.
- Remove `params.quality_encoding` as it was used only by TRIMMOMATIC
- Added length distribution information to QC output
- **Renamed QC output files to reflect the fact that they now only contain QC information on a subset of reads (e.g. `qc_basic_stats.tsv.gz` -> `subset_qc_basic_stats.tsv.gz`)**
- **New QC output files: `read_counts.tsv.gz`, `subset_qc_length_stats.tsv.gz`**

# v2.6.0.0
- Updated version to reflect the new versioning scheme, which is described in `docs/version_schema.md`.

# v2.5.4
- Fixed fatal bug in `configs/run_validation.config` that prevents users from running the `RUN_VALIDATION` workflow.

# v2.5.3
- Added new LOAD_SAMPLESHEET subworkflow to centralize samplesheet processing
- Updated tags to prevent inappropriate S3 auto-cleanup
- Testing infrastructure
  - Split up the tests in `End-to-end MGS workflow test` so that they can be run in parallel on Github Actions.
  - Implemented an end-to-end test that checks if the RUN workflow produces the correct output. The correct output for the test has been saved in `test-data/gold-standard-results` so that the user can diff the output of their test with the correct output to check where their pipeline might be failing.
- Began development of single-end read processing (still in progress)
    - Restructured RAW, CLEAN, QC, TAXONOMY, and PROFILE workflows to handle both single-end and paired-end reads
    - Added new FASTP_SINGLE, TRUNCATE_CONCAT_SINGLE, BBDUK_SINGLE, CONCAT_GROUP_SINGLE, SUBSET_READS_SINGLE and SUBSET_READS_SINGLE_TARGET processes to handle single-end reads
    - Created separate end-to-end test workflow for single-end processing (which will be removed once single-end processing is fully integrated)
    - Modified samplesheet handling to support both single-end and paired-end data
    - Updated generate_samplesheet.sh to handle single-end data with --single_end flag
    - Added read_type.config to handle single-end vs paired-end settings (set automatically based on samplesheet format)
    - Created run_dev_se.config and run_dev_se.nf for single-end development testing (which will be removed once single-end processing is fully integrated)
    - Added single-end samplesheet to test-data

# v2.5.2
- Changes to default read filtering:
    - Relaxed FASTP quality filtering (`--cut_mean_quality` and `--average_qual` reduced from 25 to 20).
    - Relaxed BBDUK viral filtering (switched from 3 21-mers to 1 24-mer).
- Overhauled BLAST validation functionality:
    - BLAST now runs on forward and reverse reads independently
    - BLAST output filtering no longer assumes specific filename suffixes
    - Paired BLAST output includes more information
    - RUN_VALIDATION can now directly take in FASTA files instead of a virus read DB
    - Fixed issues with publishing BLAST output under new Nextflow version
- Implemented nf-test for end-to-end testing of pipeline functionality
    - Implemented test suite in `tests/main.nf.test`
    - Reconfigured INDEX workflow to enable generation of miniature index directories for testing
    - Added Github Actions workflow in `.github/workflows/end-to-end.yml`
    - Pull requests will now fail if any of INDEX, RUN, or RUN_VALIDATION crashes when run on test data.
    - Generated first version of new, curated test dataset for testing RUN workflow. Samplesheet and config file are available in `test-data`. The previous test dataset in `test` has been removed.
- Implemented S3 auto-cleanup:
    - Added tags to published files to facilitate S3 auto-cleanup
    - Added S3 lifecycle configuration file to `ref`, along with a script in `bin` to add it to an S3 bucket
- Minor changes
    - Added logic to check if `grouping` variable in `nextflow.config` matches the input samplesheet, if it doesn't, the code throws an error.
    - Externalized resource specifications to `resources.config`, removing hardcoded CPU/memory values
    - Renamed `index-params.json` to `params-index.json` to avoid clash with Github Actions
    - Removed redundant subsetting statement from TAXONOMY workflow.
    - Added --group_across_illumina_lanes option to generate_samplesheet

# v2.5.1
- Enabled extraction of BBDuk-subset putatively-host-viral raw reads for downstream chimera detection.
- Added back viral read fields accidentally being discarded by COLLAPSE_VIRUS_READS.

# v2.5.0
- Reintroduced user-specified sample grouping and concatenation (e.g. across sequencing lanes) for deduplication in PROFILE and EXTRACT_VIRAL_READS.
- Generalised pipeline to detect viruses infecting arbitrary host taxa (not just human-infecting viruses) as specified by `ref/host-taxa.tsv` and config parameters.
- Configured index workflow to enable hard-exclusion of specific virus taxa (primarily phages) from being marked as infecting ost taxa of interest.
- Updated pipeline output code to match changes made in latest Nextflow update (24.10.0).
- Created a new script `bin/analyze-pipeline.py` to analyze pipeline structure and identify unused workflows and modules.
- Cleaned up unused workflows and modules made obsolete in this and previous updates.
- Moved module scripts from `bin` to module directories.
- Modified trace filepath to be predictable across runs.
- Removed addParams calls when importing dependencies (deprecated in latest Nextflow update).
- Switched from nt to core_nt for BLAST validation.
- Reconfigured QC subworkflow to run FASTQC and MultiQC on each pair of input files separately (fixes bug arising from allowing arbitrary filenames for forward and reverse read files).

# v2.4.0
- Created a new output directory where we put log files called `logging`.
- Added the trace file from Nextflow to the `logging` directory which can be used for understanding cpu, memory usage, and other infromation like runtime. After running the pipeline, `plot-timeline-script.R` can be used to generate a useful summary plot of the runtime for each process in the pipeline.
- Removed CONCAT_GZIPPED.
- Replaced the sample input format with something more similar to nf-core, called `samplesheet.csv`. This new input file can be generated using the script `generate_samplesheet.sh`.
- Now run deduplication on paired-ends reads using clumpify in the taxonomic workflow.
- Fragment length analysis and deduplication analysis.
  - BBtools: Extract the fragment length as well as the number of duplicates from the taxonomic workflow and add them to the `hv_hits_putative_collapsed.tsv.gz`.
  - Bowtie2: Conduct a duplication analysis on the aligned reads, then add the number of duplicates and fragment length to the `hv_hits_putative_collapsed.tsv.gz`.

# v2.3.3
- Added validation workflow for post-hoc BLAST validation of putative HV reads.

# v2.3.2
- Fixed subsetReads to run on all reads when the number of reads per sample is below the set threshold.

# v2.3.1

- Clarifications to documentation (in README and elsewhere)
- Re-added "joined" status marker to reads output by join_fastq.py

# v2.3.0
- Restructured run workflow to improve computational efficiency, especially on large datasets
    - Added preliminary BBDuk masking step to HV identification phase
    - Added read subsampling to profiling phase
    - Deleted ribodepletion and deduplication from preprocessing phase
    - Added riboseparation to profiling phase
    - Restructured profiling phase output
    - Added `addcounts` and `passes` flags to deduplication in HV identification phase
- Parallelized key bottlenecks in index workflow
- Added custom suffix specification for raw read files
- Assorted bug fixes

# v2.2.1
- Added specific container versions to `containers.config`
- Added version & time tracking to workflows
- Added index reference files (params, version) to run output
- Minor changes to default config files

# v2.2.0
- Major refactor
- Start of changelog<|MERGE_RESOLUTION|>--- conflicted
+++ resolved
@@ -1,7 +1,3 @@
-<<<<<<< HEAD
-# v2.8.3.3-dev
-- Began development of post-hoc validation of putative viral hits in the DOWNSTREAM workflow
-=======
 # v2.9.0.0-dev
 - Combined run_dev_se.nf workflow with run.nf: ONT is now an implemented platform!
 - Added end-to-end tests for ONT to github actions
@@ -9,8 +5,8 @@
 - Rename `hits_filtered` output of short read pipeline to `hits_final` (so pipeline produces `virus_hits_final.fastq.gz`/`virus_hits_final.tsv.gz`)
     - Also rename `hits_all` output of short read pipeline to `hits_unfiltered`
 - Rename `hits_hv` output of ONT pipeline to `hits_final` for consistency with short read pipeline
-     - and get rid of lingering references to human viruses/HV in comments, variable names, etc. 
->>>>>>> e252d7fc
+- Get rid of lingering references to human viruses/HV in comments, variable names, etc. 
+- Began development of post-hoc validation of putative viral hits in the DOWNSTREAM workflow
 
 # v2.8.3.2
 - Modified FASTQ_LABELED to use fixed cpus and memory, and added `--memory` parameter to make full use of available memory.
