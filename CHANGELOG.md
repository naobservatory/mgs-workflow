# v2.8.1.0-dev
- Added downstream duplicate marking functionality via new DOWNSTREAM workflow
- Fixed JOIN_TSVS to correctly handle many-to-one joins
- Added strict join mode to JOIN_TSVS
- Altered PROCESS_VIRAL_BOWTIE2_SAM to make ordering of genome IDs for split alignments predictable (necessary for downstream duplicate marking)
<<<<<<< HEAD
- Updated ANNOTATE_VIRUS_INFECTION to better handle taxa that are missing from Virus-Host DB, and added corresponding tests and documentation.
=======
- Added documentation on running the pipeline reproducibly
>>>>>>> 58d4aea1

# v2.8.0.0
- Major changes to many parts of the pipeline as part of a general performance overhaul
    - Modified most processes in the RUN and RUN_VALIDATION workflows to stream data in and out rather than reading whole files
    - As part of the previous change, modified most processes in the RUN and RUN_VALIDATION workflows to work with interleaved rather than paired sequence data
    - Modified BLASTN filtering to take into account bitscore ratio versus best hit for each query
    - Replaced many specific tabular manipulation processes with basic operations: JOIN_TSVS, CONCATENATE_TSVS, ADD_FIXED_COLUMN, etc
    - Removed grouping and group-dependent functionality (in particular, deduplication and clade counting); entire pipeline now operates on a per-sample basis
    - Added unit tests for many processes and workflows
    - Added configurable seeding for testing non-deterministic processes via `params.random_seed`
    - Made Bracken read threshold configurable via `params.bracken_threshold`
    - Removed numerous orphaned modules and processes
- Large changes to outputs:
    - Main output directory no longer contains FASTA files for viral hits (interleaved FASTQ file now saved to intermediates)
    - Clade counts are no longer produced
    - QC and BLAST outputs now show statistics for interleaved files rather than showing forward and reverse reads separately
    - Added new intermediate outputs, including unfiltered viral hits and interleaved FASTQ from EXTRACT_VIRAL_READS
    - Viral hits TSV moved from `virus_hits_db.tsv.gz` to `virus_hits_filtered.tsv.gz`
    - Numerous changes to column names in viral hits TSV, mainly to improve clarity
- Minor changes and fixes:
    - Updated mislabeled processes
    - Fixed bug where multiqc doesn't output sequence length stats if all sequences are the same length
    - Unzipped files in `test-data` directory
    - Added new script, `bin/run_parallel_test.sh`, that allows users to run nf-test tests locally in parallel
    - Assorted updates to documentation
    - Removed some defaults from config files
    - Fixed mislabeled parameter in RUN_VALIDATION workflow

# v2.7.0.3
- Fixing link to configuration file in `README.md`

# v2.7.0.2
- Updated `pipeline-version.txt`

# v2.7.0.1
- Fixed index-related issues from v2.7.0.0:
    - Updated `EXTRACT_VIRAL_READS` to expect updated path to viral genome DB
    - Added `adapters` param to the index config file used to run our tests
    - Updated `RUN` and `RUN_VALIDATION` tests to use up-to-date test index (location: `s3://nao-testing/index/20250130`)

# v2.7.0.0
- Implemented masking of viral genome reference in index workflow with MASK_GENOME_FASTA to remove adapter, low-entropy and repeat sequences.
- Removed TRIMMOMATIC and BBMAP from EXTRACT_VIRAL_READS.
- Restructured subworkflows to take advantage of new viral genome masking:
    - Split PROFILE workflow into SUBSET_TRIM, RUN_QC, and PROFILE subworkflows
    - Moved FASTP read cleaning downstream of BBDUK_HITS (in EXTRACT_VIRAL_READS) and subsetting (in SUBSET_TRIM)
    - Moved FASTQC and MultiQC to after subsetting (in RUN_QC)
    - Removed RAW, CLEAN, and PROCESS_OUTPUT subworkflows
    - Added COUNT_TOTAL_READS subworkflow to count the total number of reads in each sample.
- Replace generate_samplesheet.sh with generate_samplesheet.py
- Fixed bug in extractUnconcReadID that would cause the pipeline to fail if it contained the string 'YT' in the read id.
- Remove `params.quality_encoding` as it was used only by TRIMMOMATIC
- Added length distribution information to QC output
- **Renamed QC output files to reflect the fact that they now only contain QC information on a subset of reads (e.g. `qc_basic_stats.tsv.gz` -> `subset_qc_basic_stats.tsv.gz`)**
- **New QC output files: `read_counts.tsv.gz`, `subset_qc_length_stats.tsv.gz`**

# v2.6.0.0
- Updated version to reflect the new versioning scheme, which is described in `docs/version_schema.md`.

# v2.5.4
- Fixed fatal bug in `configs/run_validation.config` that prevents users from running the `RUN_VALIDATION` workflow.

# v2.5.3
- Added new LOAD_SAMPLESHEET subworkflow to centralize samplesheet processing
- Updated tags to prevent inappropriate S3 auto-cleanup
- Testing infrastructure
  - Split up the tests in `End-to-end MGS workflow test` so that they can be run in parallel on Github Actions.
  - Implemented an end-to-end test that checks if the RUN workflow produces the correct output. The correct output for the test has been saved in `test-data/gold-standard-results` so that the user can diff the output of their test with the correct output to check where their pipeline might be failing.
- Began development of single-end read processing (still in progress)
    - Restructured RAW, CLEAN, QC, TAXONOMY, and PROFILE workflows to handle both single-end and paired-end reads
    - Added new FASTP_SINGLE, TRUNCATE_CONCAT_SINGLE, BBDUK_SINGLE, CONCAT_GROUP_SINGLE, SUBSET_READS_SINGLE and SUBSET_READS_SINGLE_TARGET processes to handle single-end reads
    - Created separate end-to-end test workflow for single-end processing (which will be removed once single-end processing is fully integrated)
    - Modified samplesheet handling to support both single-end and paired-end data
    - Updated generate_samplesheet.sh to handle single-end data with --single_end flag
    - Added read_type.config to handle single-end vs paired-end settings (set automatically based on samplesheet format)
    - Created run_dev_se.config and run_dev_se.nf for single-end development testing (which will be removed once single-end processing is fully integrated)
    - Added single-end samplesheet to test-data

# v2.5.2
- Changes to default read filtering:
    - Relaxed FASTP quality filtering (`--cut_mean_quality` and `--average_qual` reduced from 25 to 20).
    - Relaxed BBDUK viral filtering (switched from 3 21-mers to 1 24-mer).
- Overhauled BLAST validation functionality:
    - BLAST now runs on forward and reverse reads independently
    - BLAST output filtering no longer assumes specific filename suffixes
    - Paired BLAST output includes more information
    - RUN_VALIDATION can now directly take in FASTA files instead of a virus read DB
    - Fixed issues with publishing BLAST output under new Nextflow version
- Implemented nf-test for end-to-end testing of pipeline functionality
    - Implemented test suite in `tests/main.nf.test`
    - Reconfigured INDEX workflow to enable generation of miniature index directories for testing
    - Added Github Actions workflow in `.github/workflows/end-to-end.yml`
    - Pull requests will now fail if any of INDEX, RUN, or RUN_VALIDATION crashes when run on test data.
    - Generated first version of new, curated test dataset for testing RUN workflow. Samplesheet and config file are available in `test-data`. The previous test dataset in `test` has been removed.
- Implemented S3 auto-cleanup:
    - Added tags to published files to facilitate S3 auto-cleanup
    - Added S3 lifecycle configuration file to `ref`, along with a script in `bin` to add it to an S3 bucket
- Minor changes
    - Added logic to check if `grouping` variable in `nextflow.config` matches the input samplesheet, if it doesn't, the code throws an error.
    - Externalized resource specifications to `resources.config`, removing hardcoded CPU/memory values
    - Renamed `index-params.json` to `params-index.json` to avoid clash with Github Actions
    - Removed redundant subsetting statement from TAXONOMY workflow.
    - Added --group_across_illumina_lanes option to generate_samplesheet

# v2.5.1
- Enabled extraction of BBDuk-subset putatively-host-viral raw reads for downstream chimera detection.
- Added back viral read fields accidentally being discarded by COLLAPSE_VIRUS_READS.

# v2.5.0
- Reintroduced user-specified sample grouping and concatenation (e.g. across sequencing lanes) for deduplication in PROFILE and EXTRACT_VIRAL_READS.
- Generalised pipeline to detect viruses infecting arbitrary host taxa (not just human-infecting viruses) as specified by `ref/host-taxa.tsv` and config parameters.
- Configured index workflow to enable hard-exclusion of specific virus taxa (primarily phages) from being marked as infecting ost taxa of interest.
- Updated pipeline output code to match changes made in latest Nextflow update (24.10.0).
- Created a new script `bin/analyze-pipeline.py` to analyze pipeline structure and identify unused workflows and modules.
- Cleaned up unused workflows and modules made obsolete in this and previous updates.
- Moved module scripts from `bin` to module directories.
- Modified trace filepath to be predictable across runs.
- Removed addParams calls when importing dependencies (deprecated in latest Nextflow update).
- Switched from nt to core_nt for BLAST validation.
- Reconfigured QC subworkflow to run FASTQC and MultiQC on each pair of input files separately (fixes bug arising from allowing arbitrary filenames for forward and reverse read files).

# v2.4.0
- Created a new output directory where we put log files called `logging`.
- Added the trace file from Nextflow to the `logging` directory which can be used for understanding cpu, memory usage, and other infromation like runtime. After running the pipeline, `plot-timeline-script.R` can be used to generate a useful summary plot of the runtime for each process in the pipeline.
- Removed CONCAT_GZIPPED.
- Replaced the sample input format with something more similar to nf-core, called `samplesheet.csv`. This new input file can be generated using the script `generate_samplesheet.sh`.
- Now run deduplication on paired-ends reads using clumpify in the taxonomic workflow.
- Fragment length analysis and deduplication analysis.
  - BBtools: Extract the fragment length as well as the number of duplicates from the taxonomic workflow and add them to the `hv_hits_putative_collapsed.tsv.gz`.
  - Bowtie2: Conduct a duplication analysis on the aligned reads, then add the number of duplicates and fragment length to the `hv_hits_putative_collapsed.tsv.gz`.

# v2.3.3
- Added validation workflow for post-hoc BLAST validation of putative HV reads.

# v2.3.2
- Fixed subsetReads to run on all reads when the number of reads per sample is below the set threshold.

# v2.3.1

- Clarifications to documentation (in README and elsewhere)
- Re-added "joined" status marker to reads output by join_fastq.py

# v2.3.0
- Restructured run workflow to improve computational efficiency, especially on large datasets
    - Added preliminary BBDuk masking step to HV identification phase
    - Added read subsampling to profiling phase
    - Deleted ribodepletion and deduplication from preprocessing phase
    - Added riboseparation to profiling phase
    - Restructured profiling phase output
    - Added `addcounts` and `passes` flags to deduplication in HV identification phase
- Parallelized key bottlenecks in index workflow
- Added custom suffix specification for raw read files
- Assorted bug fixes

# v2.2.1
- Added specific container versions to `containers.config`
- Added version & time tracking to workflows
- Added index reference files (params, version) to run output
- Minor changes to default config files

# v2.2.0
- Major refactor
- Start of changelog<|MERGE_RESOLUTION|>--- conflicted
+++ resolved
@@ -3,11 +3,8 @@
 - Fixed JOIN_TSVS to correctly handle many-to-one joins
 - Added strict join mode to JOIN_TSVS
 - Altered PROCESS_VIRAL_BOWTIE2_SAM to make ordering of genome IDs for split alignments predictable (necessary for downstream duplicate marking)
-<<<<<<< HEAD
 - Updated ANNOTATE_VIRUS_INFECTION to better handle taxa that are missing from Virus-Host DB, and added corresponding tests and documentation.
-=======
 - Added documentation on running the pipeline reproducibly
->>>>>>> 58d4aea1
 
 # v2.8.0.0
 - Major changes to many parts of the pipeline as part of a general performance overhaul
