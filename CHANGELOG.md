# v3.0.1.1-dev
- Updating `docs/developer.md` to reflect the new branch naming convention.

# v3.0.1.0

### Key changes (impacting most users)
- Improved database handling: added caching of large reference files to reduce AWS Batch loading times.
    - Processes on the same compute node can now share Kraken2 and BLAST databases, as well as Minimap2 and Bowtie2 indexes.
    - This reduces pipeline runtime and cost, particularly for workloads with many small `.fastq` files.
    - Core logic implemented in `bin/download-db.sh`.
- Testing changes: Running `nf-test` tests now requires exporting AWS credentials (see `docs/developer.md`).
- Stability improvements:
    - Fixed frequent out-of-memory errors in PROCESS_VIRAL_MINIMAP2_SAM by adjusting resource requirements.
    - Fixed issue where the DOWNSTREAM workflow failed on samples with no viral hits.
    - Fixed bug in ANNOTATE_VIRUS_INFECTION that incorrectly assigned certain viruses to specific hosts (e.g. porcine respiratory coronavirus mislabeled as human-infecting; resolves issue #311).
        
### Other changes (relevant mainly to developers)
- Bug fixes:
    - RAISE_TAXONOMY_RANKS: Adjusted for updated classification of "Viruses" taxon in NCBI taxonomy database.
    - FILTER_VIRAL_SAM: Now correctly handles concordant pairs with identical positions but differing alignment scores.
    - VALIDATE_GROUPING: Fixed output file name collisions.
    - nf-test file FILTER_VIRAL_SAM: Fixed invalid test inputs.
    - nf-test files for LOAD_SAMPLESHEET and LOAD_DOWNSTREAM_DATE: Fixed line iteration bug.
- Container updates:
    - Introduced new custom containers to support reference file caching (new Dockerfiles in `docker` directory)
    - Added `bin/build-push-docker.sh` to build and push Docker images to Dockerhub. 
- Code quality: 
    - Converted modules and subworkflows with >5 positional arguments to use parameter maps (reduces risk of argument errors).
    - Added more unit tests in the pytest file for ANNOTATE_VIRUS_INFECTION.
    - Updated Github Actions to retry downloading `nf-test` (it often fails on the first attempt due transient 403 errors).

# v3.0.0.1
- Added bugfix for `RAISE_TAXONOMY_RANKS` to account for change in classification of "Viruses" taxon in NCBI taxonomy database.
<<<<<<< HEAD
- Fixed FILTER_VIRAL_SAM grouping bug for concordant pairs with identical positions but different alignment scores
- Updated DOWNSTREAM workflow to work on viral hits tables where a sample has no viral hits, but is in the grouping specification.
- Added pyproject.toml at the top level directory to set ruff, and mypy settings.
=======
>>>>>>> 9b4534a0

# v3.0.0.0

### Breaking changes

- Changed `RUN` workflow viral taxonomic assignment from Kraken2 + aligner ensemble to aligner-only with multiple alignments + LCA algorithm:
    - Replaces `virus_hits_all.tsv.gz` with two new intermediate files: `aligner_hits_all.tsv.gz` (all viral alignments) and `lca_hits_all.tsv.gz` (LCA-processed reads)
    - Updates `virus_hits_final.tsv.gz` columns: removes Kraken2 columns, adds `aligner_` prefix columns for LCA assignments and `prim_align_` prefix columns for primary alignment details
    - Integrates EXTRACT_VIRAL_READS_SHORT_LCA functionality directly into EXTRACT_VIRAL_READS_SHORT (similarly for ONT)
    - No changes to input files or parameters required
- Removed `trace.txt` from expected pipeline outputs (as we have changed the trace filename to include a timestamp)

### Other changes

- Added clade counting to DOWNSTREAM. Added a module COUNT_READS_PER_CLADE, which counts the number of LCA-assigned reads in each viral clade. This module:
    - creates a new clade count output file `results_downstream/{sample}_clade_counts.tsv.gz`
    - does not modify any existing output.
    - is called directly in the DOWNSTREAM workflow. If we need more modules for clade counting in the future, will create a subworkflow.
- Updated EXTRACT_VIRAL_READS_SHORT and EXTRACT_VIRAL_READS_ONT for DOWNSTREAM compatibility:
    - Adds primary/secondary/supplementary alignment status tracking to enable duplicate marking in DOWNSTREAM
    - Creates PROCESS_LCA_ALIGNER_OUTPUT subworkflow to merge alignment information with LCA output
    - Ensures `virus_hits_final.tsv.gz` contains necessary columns for downstream duplicate analysis
- Updated DOWNSTREAM to handle LCA assignments above species level for BLAST validation:
    - Previously grouped reads by species taxid for BLAST validation, but LCA can assign reads to genus/family/higher ranks
    - Now groups reads by species taxid assignment if below species level, or by LCA taxid assignment if above species level
    - Renamed processes from "_SPECIES" to "_SELECTED_TAXID" to reflect this broader taxonomic grouping
    - Also updated RUN_VALIDATION to accept the new LCA output format
- Updated SORT_FASTQ to sort alphanumerically
- Updated documentation for LCA integration:
    - Added `docs/lca.md` explaining the LCA algorithm and how it assigns taxonomic IDs to reads with multiple viral alignments
    - Added `docs/lca_intermediates.md` documenting the columns in new intermediate files (`aligner_hits_all.tsv.gz` and `lca_hits_all.tsv.gz`)
    - Updated `docs/run.md` and `docs/virus_hits_final.md` with new column descriptions and workflow changes

# v2.10.0.1
- Removed extremely long reads (>500000bp) before FASTQC on ONT data, and upped memory resources for FASTQC, to avoid out-of-memory errors.
- Made separate run_illumina.config and run_ont.config files to record correct BLAST defaults for each.

# v2.10.0.0
- Moved all outputs to main workflow for compatibility with Nextflow 25.04, and made pipeline compliant with new strict syntax. 
    - Pipeline is now *incompatible* with Nextflow 24.
- Changed column names in `virus_hits_final.tsv` for consistency between Illumina and ONT output:
    - Added `docs/virus_hits_final.md` with full documentation of column names.
    - Column prefixes `bowtie2_` and `minimap2_` changed to `aligner_`.
    - Removed columns `bowtie2_fragment_length_fwd/rev`, `minimap2_query_sequence`, `minimap2_read_length`, `minimap2_ref_start/end`, `minimap2_alignment_start/end`.
    - Added boolean columns `query_rc_by_aligner` and `query_rc_by_aligner_rev` to keep track of when the aligner reverse-complements a read; updated `query_seq` to undo the reverse complement operation.  
    - Changed column prefixes from `kraken_` to `kraken2_`.
- Made more processes compatible with ONT/other unpaired data:
    - `run_validation` workflow now runs on ONT/other unpaired data.
    - Updated EXTRACT_VIRAL_HITS_TO_FASTQ_NOREF_LABELED to infer endedness based on the input file and to work correctly on both unpaired and paired-end data. 
    - Updated BOWTIE2 and PROCESS_VIRAL_BOWTIE2_SAM to handle unpaired input data.
- Overhauled MARK_ALIGNMENT_DUPLICATES:
    - Increased computational efficiency:
        - Added multithreaded processing of easily parallelizable steps.
        - Reworked assignment of reads to duplicate groups to avoid slow all-vs-all comparisons.
    - Made MARK_ALIGNMENT_DUPLICATES explicitly handle NAs:
        - Now if the forward reads match and the reverse read alignments are NA, reads will be marked as duplicates. This is more conservative than the previous approach, which excluded reads from duplicate groups if either alignment was NA.     
- Completed work on post-hoc validation and integrated into DOWNSTREAM workflow:
    - Updated VALIDATE_VIRAL_ASSIGNMENTS to concatenate across species before rather than after BLAST_VIRAL, dramatically reducing per-process fixed costs of running BLAST. (Involved updates to PROPAGATE_VALIDATION_INFORMATION as well as new CONCATENATE_FASTA_ACROSS_SPECIES subworkflow and CONCATENATE_FASTN_LABELED process.)
    - Updated COMPUTE_TAXID_DISTANCE to compute distance from each taxid to their LCA rather than a single relative distance.
    - Modified COMPUTE_TAXID_DISTANCE and VALIDATE_CLUSTER_REPRESENTATIVES to use parameter maps.
    - Added VALIDATE_VIRAL_ASSIGNMENTS to the DOWNSTREAM workflow and wrote associated tests.
- Preparatory work for implementing LCA (lowest common ancestor) analysis:
    - Added FILTER_VIRAL_SAM process for consolidated preprocessing of viral alignments before converting to a TSV to run LCA on.
    - Created new temporary workflow EXTRACT_VIRAL_READS_SHORT_LCA, that will eventually replace EXTRACT_VIRAL_READS_SHORT. In this workflow:
        - Changed Bowtie2 to run with multiple alignments.
        - Conducted contaminant and score filtering of Bowtie2 reads before running LCA.
        - Removed the TAXONOMY subworkflow (effectively removing our usage of Kraken2 in identifying viral reads).
        - Updated EXTRACT_VIRAL_READS_SHORT_LCA such that the output viral hits table is compatible with the DOWNSTREAM workflow
- Other updates:
    - Added developer documentation (docs/developer.md).
    - Switched to a defined release from [VirusHostDB](https://www.genome.jp/virushostdb), as the previous link (https://www.genome.jp/virushostdb/virushostdb.tsv) is currently broken.
    - Made trace files generated by Nextflow for RUN and DOWNSTREAM unique across runs by adding timestamps to the filenames (prevents overwriting when running multiple attempts in the same directory).

# v2.9.0.4
- Updated markAlignmentDuplicates module to reduce memory overhead and increase memory allocation (which collectively should avoid out-of-memory errors in DOWNSTREAM on large read groups).

# v2.9.0.3
- Make sure field per_tile_sequence_quality is always present in multiqc output summary file, to allow pipeline to run successfully on a mix of empty and non-empty files
- Add set -eou pipefail to all ONT processes with pipes; make MASK_FASTQ_READS robust to empty files; add empty file tests for MASK_FASTQ_READS and MINIMAP2

# v2.9.0.2
- Continued working on post-hoc validation of putative viral hits in the DOWNSTREAM workflow
    - Implemented VALIDATE_CLUSTER_REPRESENTATIVES subworkflow for comparing Bowtie2 and BLAST-LCA assignments, including new SELECT_TSV_COLUMNS and COMPUTE_TAXID_DISTANCE processes
    - Implemented PROPAGATE_VALIDATION_INFORMATION subworkflow to merge cluster-representative validation information back into raw hits TSV
    - Implemented CHECK_TSV_DUPLICATES process and added to SPLIT_VIRAL_TSV_BY_SPECIES to prevent many-to-many joins during post-hoc validation
    - Implemented CONCATENATE_TSVS_ACROSS_SPECIES subworkflow for reconstructing grouped viral hits TSV from species-specific TSVs
- Modified SORT_TSV behavior to avoid out-of-memory errors.
- Updated trace path for DOWNSTREAM workflow to avoid overwriting RUN workflow trace.

# v2.9.0.1
- Modified Github Actions to pull specific Nextflow version (rather than "latest")
- Fixed missing-columns bug for empty files in SUMMARIZE_MULTIQC
- Restructured SORT_TSV process to improve memory efficiency
- Continued working on post-hoc validation of putative viral hits in the DOWNSTREAM workflow
    - Split out core of BLAST_VIRAL subworkflow into a new BLAST_FASTA subworkflow that is called by both BLAST_VIRAL and VALIDATE_VIRAL_ASSIGNMENTS
    - Added tests for BLAST_FASTA and updated tests for VALIDATE_VIRAL_ASSIGNMENTS
    - Implemented basic algorithm for computing the lowest common ancestor of sets of taxids in tabular TSV data (LCA_TSV), including special handling of artificial and unclassified taxids
    - Integrated LCA_TSV into BLAST_FASTA subworkflow and updated tests

# v2.9.0.0
- Implemented ONT analysis in the RUN workflow
    - Combined run_dev_se.nf with run.nf
    - Renamed `hits_filtered` outputs of short-read workflow and `hits_hv` outputs of ONT workflow to `hits_final` for consistency across platforms
    - Also renamed `hits_all` output of short-read pipeline to `hits_unfiltered`
    - Added end-to-end tests for ONT to github actions
- Prepared DOWNSTREAM workflow for running with internal mgs-orchestrator repo
    - Added `expected-outputs-downstream.txt` file containing list of expected output files for the DOWNSTREAM workflow
    - Modified output paths for non-results DOWNSTREAM outputs to avoid overwriting RUN outputs
    - Changed strict-join of hits and grouping TSVs across sample names to inner-join (to drop samples that are not present in both TSVs)
- Began development of post-hoc validation of putative viral hits in the DOWNSTREAM workflow
    - Split viral hits TSV by assigned species and extract read sequences (SPLIT_VIRAL_TSV_BY_SPECIES)
    - Cluster within species with VSEARCH and obtain representative sequences (CLUSTER_VIRAL_ASSIGNMENTS)
    - Split out merge/join part of TAXONOMY workflow into its own subworkflow (MERGE_JOIN_READS) that can be used by both TAXONOMY and post-hoc validation (with associated tests)
- Added a development_mode parameter to LOAD_SAMPLESHEET to allow testing on non-implemented platform/endedness
- Get rid of lingering references to human viruses/HV in comments, variable names, etc.
- Updated SUBSET_FASTQ to handle plaintext and FASTA input (and renamed to SUBSET_FASTN)
- Modified various RUN workflow components to correctly handle empty input files (which previously caused failures).
- Added `test_component_dependencies.py` script to test all modules, subworkflows, and workflows that depend on a given component (e.g., BBDUK, or TAXONOMY)

# v2.8.3.2
- Modified FASTQ_LABELED to use fixed cpus and memory, and added `--memory` parameter to make full use of available memory.
- Added pass/fail test for FASTQC_LABELED.
- Removed unused QC processes.
- Added rank-raised taxids to viral taxonomy DB output by INDEX workflow.

# v2.8.3.1
- Added `expected-outputs-run.txt` file containing list of expected output files for the `RUN` workflow (excluding BLAST validation).
- Minor updates to logging filenames.

# v2.8.3.0
- **Lowered Bracken read threshold for taxon classification**

# v2.8.2.0
- **Increased runtime Bowtie2 score threshold for viral read identification**
- Updated Github Actions to use NAO secrets to access buckets containing test data
- Removed generate-samplesheet.py, as functionality has moved to internal mgs-metadata repo
- Added ability to set BLAST parameters `qcov_hsp_perc` and `perc_id`
- Added MINIMAP2 classification of ONT reads to PROFILE subworkflow
- Replaced boolean `params.ont` with string `params.platform` and added platform checking to LOAD_SAMPLESHEET
- Fixed bug in running RUN_VALIDATION workflow with a FASTQ file

# v2.8.1.2
- Made Cutadapt mismatch rate parameter configurable
- Fixed issues with BLAST bitscore filtering
- Increased memory allocation for EXTRACT_VIRAL_HITS_TO_FASTQ
- Implemented version compatibility checking between pipeline and index
- Added ONT virus identification support:
    - Created new EXTRACT_VIRAL_READS_ONT subworkflow for processing ONT reads
    - Renamed original EXTRACT_VIRAL_READS workflow to EXTRACT_VIRAL_READS_SHORT to differentiate from ONT processing
    - Added non-streaming version of MINIMAP2 alignment process
    - Added new modules for ONT-specific processing:
        - MASK_FASTQ_READS for masking low complexity regions in reads
        - EXTRACT_SHARED_FASTQ_READS for extracting reads shared between FASTQ files
        - PROCESS_VIRAL_MINIMAP2_SAM for adding reference taxids and clean read information
    - Edited FILTLONG to accept customizable parameters (min_length, max_length, min_mean_q)
    - Added new low-complexity fastq test file.

# v2.8.1.1
- Modified Kraken2 DB handling in index workflow to avoid staging
- Updated defaults in index configs

# v2.8.1.0
- Added downstream duplicate marking functionality via new DOWNSTREAM workflow
    - Fixed JOIN_TSVS to correctly handle many-to-one joins
    - Added strict join mode to JOIN_TSVS
    - Altered PROCESS_VIRAL_BOWTIE2_SAM to make ordering of genome IDs for split alignments predictable (necessary for downstream duplicate marking)
- Updated ANNOTATE_VIRUS_INFECTION to better handle taxa that are missing from Virus-Host DB, and added corresponding tests and documentation.
- Began implementing pipeline components for analyzing ONT data:
    - Added generation of minimap2 indices to INDEX workflow (human, viral, contaminant, and ribosomal).
    - Added LSU and SSU tags to respective small and large ribosomal subunit genomes in the composite ribosomal reference fasta.
    - Added MINIMAP2_INDEX and MINIMAP2 processes for indexing reference genomes and aligning reads to them.
- Added documentation on running the pipeline reproducibly
- Fixed some local unit tests

# v2.8.0.0
- Major changes to many parts of the pipeline as part of a general performance overhaul
    - Modified most processes in the RUN and RUN_VALIDATION workflows to stream data in and out rather than reading whole files
    - As part of the previous change, modified most processes in the RUN and RUN_VALIDATION workflows to work with interleaved rather than paired sequence data
    - Modified BLASTN filtering to take into account bitscore ratio versus best hit for each query
    - Replaced many specific tabular manipulation processes with basic operations: JOIN_TSVS, CONCATENATE_TSVS, ADD_FIXED_COLUMN, etc
    - Removed grouping and group-dependent functionality (in particular, deduplication and clade counting); entire pipeline now operates on a per-sample basis
    - Added unit tests for many processes and workflows
    - Added configurable seeding for testing non-deterministic processes via `params.random_seed`
    - Made Bracken read threshold configurable via `params.bracken_threshold`
    - Removed numerous orphaned modules and processes
- Large changes to outputs:
    - Main output directory no longer contains FASTA files for viral hits (interleaved FASTQ file now saved to intermediates)
    - Clade counts are no longer produced
    - QC and BLAST outputs now show statistics for interleaved files rather than showing forward and reverse reads separately
    - Added new intermediate outputs, including unfiltered viral hits and interleaved FASTQ from EXTRACT_VIRAL_READS
    - Viral hits TSV moved from `virus_hits_db.tsv.gz` to `virus_hits_filtered.tsv.gz`
    - Numerous changes to column names in viral hits TSV, mainly to improve clarity
- Minor changes and fixes:
    - Updated mislabeled processes
    - Fixed bug where multiqc doesn't output sequence length stats if all sequences are the same length
    - Unzipped files in `test-data` directory
    - Added new script, `bin/run_parallel_test.sh`, that allows users to run nf-test tests locally in parallel
    - Assorted updates to documentation
    - Removed some defaults from config files
    - Fixed mislabeled parameter in RUN_VALIDATION workflow

# v2.7.0.3
- Fixing link to configuration file in `README.md`

# v2.7.0.2
- Updated `pipeline-version.txt`

# v2.7.0.1
- Fixed index-related issues from v2.7.0.0:
    - Updated `EXTRACT_VIRAL_READS` to expect updated path to viral genome DB
    - Added `adapters` param to the index config file used to run our tests
    - Updated `RUN` and `RUN_VALIDATION` tests to use up-to-date test index (location: `s3://nao-testing/index/20250130`)

# v2.7.0.0
- Implemented masking of viral genome reference in index workflow with MASK_GENOME_FASTA to remove adapter, low-entropy and repeat sequences.
- Removed TRIMMOMATIC and BBMAP from EXTRACT_VIRAL_READS.
- Restructured subworkflows to take advantage of new viral genome masking:
    - Split PROFILE workflow into SUBSET_TRIM, RUN_QC, and PROFILE subworkflows
    - Moved FASTP read cleaning downstream of BBDUK_HITS (in EXTRACT_VIRAL_READS) and subsetting (in SUBSET_TRIM)
    - Moved FASTQC and MultiQC to after subsetting (in RUN_QC)
    - Removed RAW, CLEAN, and PROCESS_OUTPUT subworkflows
    - Added COUNT_TOTAL_READS subworkflow to count the total number of reads in each sample.
- Replace generate_samplesheet.sh with generate_samplesheet.py
- Fixed bug in extractUnconcReadID that would cause the pipeline to fail if it contained the string 'YT' in the read id.
- Remove `params.quality_encoding` as it was used only by TRIMMOMATIC
- Added length distribution information to QC output
- **Renamed QC output files to reflect the fact that they now only contain QC information on a subset of reads (e.g. `qc_basic_stats.tsv.gz` -> `subset_qc_basic_stats.tsv.gz`)**
- **New QC output files: `read_counts.tsv.gz`, `subset_qc_length_stats.tsv.gz`**

# v2.6.0.0
- Updated version to reflect the new versioning scheme, which is described in `docs/version_schema.md`.

# v2.5.4
- Fixed fatal bug in `configs/run_validation.config` that prevents users from running the `RUN_VALIDATION` workflow.

# v2.5.3
- Added new LOAD_SAMPLESHEET subworkflow to centralize samplesheet processing
- Updated tags to prevent inappropriate S3 auto-cleanup
- Testing infrastructure
  - Split up the tests in `End-to-end MGS workflow test` so that they can be run in parallel on Github Actions.
  - Implemented an end-to-end test that checks if the RUN workflow produces the correct output. The correct output for the test has been saved in `test-data/gold-standard-results` so that the user can diff the output of their test with the correct output to check where their pipeline might be failing.
- Began development of single-end read processing (still in progress)
    - Restructured RAW, CLEAN, QC, TAXONOMY, and PROFILE workflows to handle both single-end and paired-end reads
    - Added new FASTP_SINGLE, TRUNCATE_CONCAT_SINGLE, BBDUK_SINGLE, CONCAT_GROUP_SINGLE, SUBSET_READS_SINGLE and SUBSET_READS_SINGLE_TARGET processes to handle single-end reads
    - Created separate end-to-end test workflow for single-end processing (which will be removed once single-end processing is fully integrated)
    - Modified samplesheet handling to support both single-end and paired-end data
    - Updated generate_samplesheet.sh to handle single-end data with --single_end flag
    - Added read_type.config to handle single-end vs paired-end settings (set automatically based on samplesheet format)
    - Created run_dev_se.config and run_dev_se.nf for single-end development testing (which will be removed once single-end processing is fully integrated)
    - Added single-end samplesheet to test-data

# v2.5.2
- Changes to default read filtering:
    - Relaxed FASTP quality filtering (`--cut_mean_quality` and `--average_qual` reduced from 25 to 20).
    - Relaxed BBDUK viral filtering (switched from 3 21-mers to 1 24-mer).
- Overhauled BLAST validation functionality:
    - BLAST now runs on forward and reverse reads independently
    - BLAST output filtering no longer assumes specific filename suffixes
    - Paired BLAST output includes more information
    - RUN_VALIDATION can now directly take in FASTA files instead of a virus read DB
    - Fixed issues with publishing BLAST output under new Nextflow version
- Implemented nf-test for end-to-end testing of pipeline functionality
    - Implemented test suite in `tests/main.nf.test`
    - Reconfigured INDEX workflow to enable generation of miniature index directories for testing
    - Added Github Actions workflow in `.github/workflows/end-to-end.yml`
    - Pull requests will now fail if any of INDEX, RUN, or RUN_VALIDATION crashes when run on test data.
    - Generated first version of new, curated test dataset for testing RUN workflow. Samplesheet and config file are available in `test-data`. The previous test dataset in `test` has been removed.
- Implemented S3 auto-cleanup:
    - Added tags to published files to facilitate S3 auto-cleanup
    - Added S3 lifecycle configuration file to `ref`, along with a script in `bin` to add it to an S3 bucket
- Minor changes
    - Added logic to check if `grouping` variable in `nextflow.config` matches the input samplesheet, if it doesn't, the code throws an error.
    - Externalized resource specifications to `resources.config`, removing hardcoded CPU/memory values
    - Renamed `index-params.json` to `params-index.json` to avoid clash with Github Actions
    - Removed redundant subsetting statement from TAXONOMY workflow.
    - Added --group_across_illumina_lanes option to generate_samplesheet

# v2.5.1
- Enabled extraction of BBDuk-subset putatively-host-viral raw reads for downstream chimera detection.
- Added back viral read fields accidentally being discarded by COLLAPSE_VIRUS_READS.

# v2.5.0
- Reintroduced user-specified sample grouping and concatenation (e.g. across sequencing lanes) for deduplication in PROFILE and EXTRACT_VIRAL_READS.
- Generalised pipeline to detect viruses infecting arbitrary host taxa (not just human-infecting viruses) as specified by `ref/host-taxa.tsv` and config parameters.
- Configured index workflow to enable hard-exclusion of specific virus taxa (primarily phages) from being marked as infecting ost taxa of interest.
- Updated pipeline output code to match changes made in latest Nextflow update (24.10.0).
- Created a new script `bin/analyze-pipeline.py` to analyze pipeline structure and identify unused workflows and modules.
- Cleaned up unused workflows and modules made obsolete in this and previous updates.
- Moved module scripts from `bin` to module directories.
- Modified trace filepath to be predictable across runs.
- Removed addParams calls when importing dependencies (deprecated in latest Nextflow update).
- Switched from nt to core_nt for BLAST validation.
- Reconfigured QC subworkflow to run FASTQC and MultiQC on each pair of input files separately (fixes bug arising from allowing arbitrary filenames for forward and reverse read files).

# v2.4.0
- Created a new output directory where we put log files called `logging`.
- Added the trace file from Nextflow to the `logging` directory which can be used for understanding cpu, memory usage, and other infromation like runtime. After running the pipeline, `plot-timeline-script.R` can be used to generate a useful summary plot of the runtime for each process in the pipeline.
- Removed CONCAT_GZIPPED.
- Replaced the sample input format with something more similar to nf-core, called `samplesheet.csv`. This new input file can be generated using the script `generate_samplesheet.sh`.
- Now run deduplication on paired-ends reads using clumpify in the taxonomic workflow.
- Fragment length analysis and deduplication analysis.
  - BBtools: Extract the fragment length as well as the number of duplicates from the taxonomic workflow and add them to the `hv_hits_putative_collapsed.tsv.gz`.
  - Bowtie2: Conduct a duplication analysis on the aligned reads, then add the number of duplicates and fragment length to the `hv_hits_putative_collapsed.tsv.gz`.

# v2.3.3
- Added validation workflow for post-hoc BLAST validation of putative HV reads.

# v2.3.2
- Fixed subsetReads to run on all reads when the number of reads per sample is below the set threshold.

# v2.3.1

- Clarifications to documentation (in README and elsewhere)
- Re-added "joined" status marker to reads output by join_fastq.py

# v2.3.0
- Restructured run workflow to improve computational efficiency, especially on large datasets
    - Added preliminary BBDuk masking step to HV identification phase
    - Added read subsampling to profiling phase
    - Deleted ribodepletion and deduplication from preprocessing phase
    - Added riboseparation to profiling phase
    - Restructured profiling phase output
    - Added `addcounts` and `passes` flags to deduplication in HV identification phase
- Parallelized key bottlenecks in index workflow
- Added custom suffix specification for raw read files
- Assorted bug fixes

# v2.2.1
- Added specific container versions to `containers.config`
- Added version & time tracking to workflows
- Added index reference files (params, version) to run output
- Minor changes to default config files

# v2.2.0
- Major refactor
- Start of changelog<|MERGE_RESOLUTION|>--- conflicted
+++ resolved
@@ -1,5 +1,6 @@
 # v3.0.1.1-dev
-- Updating `docs/developer.md` to reflect the new branch naming convention.
+- Updated `docs/developer.md` to reflect the new branch naming convention.
+- Added pyproject.toml at the top level directory to set ruff, and mypy settings.
 
 # v3.0.1.0
 
@@ -31,12 +32,6 @@
 
 # v3.0.0.1
 - Added bugfix for `RAISE_TAXONOMY_RANKS` to account for change in classification of "Viruses" taxon in NCBI taxonomy database.
-<<<<<<< HEAD
-- Fixed FILTER_VIRAL_SAM grouping bug for concordant pairs with identical positions but different alignment scores
-- Updated DOWNSTREAM workflow to work on viral hits tables where a sample has no viral hits, but is in the grouping specification.
-- Added pyproject.toml at the top level directory to set ruff, and mypy settings.
-=======
->>>>>>> 9b4534a0
 
 # v3.0.0.0
 
