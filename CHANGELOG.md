# v3.0.1.1-dev
- Updated `docs/developer.md` to reflect the new branch naming convention.
- Added pyproject.toml at the top level directory to set ruff, and mypy settings.
- Updated developer docs to discuss the new norm of squash merging.
- Updated developer docs to reflect the change in name of the primary branch from `master` to `main`.
- Updated developer docs to discuss the new release process.
<<<<<<< HEAD
- Fixed bug in DOWNSTREAM that prevented the workflow from running when the viral hits table had samples that weren't in the grouping file.
=======
- Updated documentation to note that we are transitioning to using pytest for unit tests for Python processes.
>>>>>>> be9c5afc

# v3.0.1.0

### Key changes (impacting most users)
- Improved database handling: added caching of large reference files to reduce AWS Batch loading times.
    - Processes on the same compute node can now share Kraken2 and BLAST databases, as well as Minimap2 and Bowtie2 indexes.
    - This reduces pipeline runtime and cost, particularly for workloads with many small `.fastq` files.
    - Core logic implemented in `bin/download-db.sh`.
- Testing changes: Running `nf-test` tests now requires exporting AWS credentials (see `docs/developer.md`).
- Stability improvements:
    - Fixed frequent out-of-memory errors in PROCESS_VIRAL_MINIMAP2_SAM by adjusting resource requirements.
    - Fixed issue where the DOWNSTREAM workflow failed on samples with no viral hits.
    - Fixed bug in ANNOTATE_VIRUS_INFECTION that incorrectly assigned certain viruses to specific hosts (e.g. porcine respiratory coronavirus mislabeled as human-infecting; resolves issue #311).
        
### Other changes (relevant mainly to developers)
- Bug fixes:
    - RAISE_TAXONOMY_RANKS: Adjusted for updated classification of "Viruses" taxon in NCBI taxonomy database.
    - FILTER_VIRAL_SAM: Now correctly handles concordant pairs with identical positions but differing alignment scores.
    - VALIDATE_GROUPING: Fixed output file name collisions.
    - nf-test file FILTER_VIRAL_SAM: Fixed invalid test inputs.
    - nf-test files for LOAD_SAMPLESHEET and LOAD_DOWNSTREAM_DATE: Fixed line iteration bug.
- Container updates:
    - Introduced new custom containers to support reference file caching (new Dockerfiles in `docker` directory)
    - Added `bin/build-push-docker.sh` to build and push Docker images to Dockerhub. 
- Code quality: 
    - Converted modules and subworkflows with >5 positional arguments to use parameter maps (reduces risk of argument errors).
    - Added more unit tests in the pytest file for ANNOTATE_VIRUS_INFECTION.
    - Updated Github Actions to retry downloading `nf-test` (it often fails on the first attempt due transient 403 errors).

# v3.0.0.1
- Added bugfix for `RAISE_TAXONOMY_RANKS` to account for change in classification of "Viruses" taxon in NCBI taxonomy database.

# v3.0.0.0

### Breaking changes

- Changed `RUN` workflow viral taxonomic assignment from Kraken2 + aligner ensemble to aligner-only with multiple alignments + LCA algorithm:
    - Replaces `virus_hits_all.tsv.gz` with two new intermediate files: `aligner_hits_all.tsv.gz` (all viral alignments) and `lca_hits_all.tsv.gz` (LCA-processed reads)
    - Updates `virus_hits_final.tsv.gz` columns: removes Kraken2 columns, adds `aligner_` prefix columns for LCA assignments and `prim_align_` prefix columns for primary alignment details
    - Integrates EXTRACT_VIRAL_READS_SHORT_LCA functionality directly into EXTRACT_VIRAL_READS_SHORT (similarly for ONT)
    - No changes to input files or parameters required
- Removed `trace.txt` from expected pipeline outputs (as we have changed the trace filename to include a timestamp)

### Other changes

- Added clade counting to DOWNSTREAM. Added a module COUNT_READS_PER_CLADE, which counts the number of LCA-assigned reads in each viral clade. This module:
    - creates a new clade count output file `results_downstream/{sample}_clade_counts.tsv.gz`
    - does not modify any existing output.
    - is called directly in the DOWNSTREAM workflow. If we need more modules for clade counting in the future, will create a subworkflow.
- Updated EXTRACT_VIRAL_READS_SHORT and EXTRACT_VIRAL_READS_ONT for DOWNSTREAM compatibility:
    - Adds primary/secondary/supplementary alignment status tracking to enable duplicate marking in DOWNSTREAM
    - Creates PROCESS_LCA_ALIGNER_OUTPUT subworkflow to merge alignment information with LCA output
    - Ensures `virus_hits_final.tsv.gz` contains necessary columns for downstream duplicate analysis
- Updated DOWNSTREAM to handle LCA assignments above species level for BLAST validation:
    - Previously grouped reads by species taxid for BLAST validation, but LCA can assign reads to genus/family/higher ranks
    - Now groups reads by species taxid assignment if below species level, or by LCA taxid assignment if above species level
    - Renamed processes from "_SPECIES" to "_SELECTED_TAXID" to reflect this broader taxonomic grouping
    - Also updated RUN_VALIDATION to accept the new LCA output format
- Updated SORT_FASTQ to sort alphanumerically
- Updated documentation for LCA integration:
    - Added `docs/lca.md` explaining the LCA algorithm and how it assigns taxonomic IDs to reads with multiple viral alignments
    - Added `docs/lca_intermediates.md` documenting the columns in new intermediate files (`aligner_hits_all.tsv.gz` and `lca_hits_all.tsv.gz`)
    - Updated `docs/run.md` and `docs/virus_hits_final.md` with new column descriptions and workflow changes

# v2.10.0.1
- Removed extremely long reads (>500000bp) before FASTQC on ONT data, and upped memory resources for FASTQC, to avoid out-of-memory errors.
- Made separate run_illumina.config and run_ont.config files to record correct BLAST defaults for each.

# v2.10.0.0
- Moved all outputs to main workflow for compatibility with Nextflow 25.04, and made pipeline compliant with new strict syntax. 
    - Pipeline is now *incompatible* with Nextflow 24.
- Changed column names in `virus_hits_final.tsv` for consistency between Illumina and ONT output:
    - Added `docs/virus_hits_final.md` with full documentation of column names.
    - Column prefixes `bowtie2_` and `minimap2_` changed to `aligner_`.
    - Removed columns `bowtie2_fragment_length_fwd/rev`, `minimap2_query_sequence`, `minimap2_read_length`, `minimap2_ref_start/end`, `minimap2_alignment_start/end`.
    - Added boolean columns `query_rc_by_aligner` and `query_rc_by_aligner_rev` to keep track of when the aligner reverse-complements a read; updated `query_seq` to undo the reverse complement operation.  
    - Changed column prefixes from `kraken_` to `kraken2_`.
- Made more processes compatible with ONT/other unpaired data:
    - `run_validation` workflow now runs on ONT/other unpaired data.
    - Updated EXTRACT_VIRAL_HITS_TO_FASTQ_NOREF_LABELED to infer endedness based on the input file and to work correctly on both unpaired and paired-end data. 
    - Updated BOWTIE2 and PROCESS_VIRAL_BOWTIE2_SAM to handle unpaired input data.
- Overhauled MARK_ALIGNMENT_DUPLICATES:
    - Increased computational efficiency:
        - Added multithreaded processing of easily parallelizable steps.
        - Reworked assignment of reads to duplicate groups to avoid slow all-vs-all comparisons.
    - Made MARK_ALIGNMENT_DUPLICATES explicitly handle NAs:
        - Now if the forward reads match and the reverse read alignments are NA, reads will be marked as duplicates. This is more conservative than the previous approach, which excluded reads from duplicate groups if either alignment was NA.     
- Completed work on post-hoc validation and integrated into DOWNSTREAM workflow:
    - Updated VALIDATE_VIRAL_ASSIGNMENTS to concatenate across species before rather than after BLAST_VIRAL, dramatically reducing per-process fixed costs of running BLAST. (Involved updates to PROPAGATE_VALIDATION_INFORMATION as well as new CONCATENATE_FASTA_ACROSS_SPECIES subworkflow and CONCATENATE_FASTN_LABELED process.)
    - Updated COMPUTE_TAXID_DISTANCE to compute distance from each taxid to their LCA rather than a single relative distance.
    - Modified COMPUTE_TAXID_DISTANCE and VALIDATE_CLUSTER_REPRESENTATIVES to use parameter maps.
    - Added VALIDATE_VIRAL_ASSIGNMENTS to the DOWNSTREAM workflow and wrote associated tests.
- Preparatory work for implementing LCA (lowest common ancestor) analysis:
    - Added FILTER_VIRAL_SAM process for consolidated preprocessing of viral alignments before converting to a TSV to run LCA on.
    - Created new temporary workflow EXTRACT_VIRAL_READS_SHORT_LCA, that will eventually replace EXTRACT_VIRAL_READS_SHORT. In this workflow:
        - Changed Bowtie2 to run with multiple alignments.
        - Conducted contaminant and score filtering of Bowtie2 reads before running LCA.
        - Removed the TAXONOMY subworkflow (effectively removing our usage of Kraken2 in identifying viral reads).
        - Updated EXTRACT_VIRAL_READS_SHORT_LCA such that the output viral hits table is compatible with the DOWNSTREAM workflow
- Other updates:
    - Added developer documentation (docs/developer.md).
    - Switched to a defined release from [VirusHostDB](https://www.genome.jp/virushostdb), as the previous link (https://www.genome.jp/virushostdb/virushostdb.tsv) is currently broken.
    - Made trace files generated by Nextflow for RUN and DOWNSTREAM unique across runs by adding timestamps to the filenames (prevents overwriting when running multiple attempts in the same directory).

# v2.9.0.4
- Updated markAlignmentDuplicates module to reduce memory overhead and increase memory allocation (which collectively should avoid out-of-memory errors in DOWNSTREAM on large read groups).

# v2.9.0.3
- Make sure field per_tile_sequence_quality is always present in multiqc output summary file, to allow pipeline to run successfully on a mix of empty and non-empty files
- Add set -eou pipefail to all ONT processes with pipes; make MASK_FASTQ_READS robust to empty files; add empty file tests for MASK_FASTQ_READS and MINIMAP2

# v2.9.0.2
- Continued working on post-hoc validation of putative viral hits in the DOWNSTREAM workflow
    - Implemented VALIDATE_CLUSTER_REPRESENTATIVES subworkflow for comparing Bowtie2 and BLAST-LCA assignments, including new SELECT_TSV_COLUMNS and COMPUTE_TAXID_DISTANCE processes
    - Implemented PROPAGATE_VALIDATION_INFORMATION subworkflow to merge cluster-representative validation information back into raw hits TSV
    - Implemented CHECK_TSV_DUPLICATES process and added to SPLIT_VIRAL_TSV_BY_SPECIES to prevent many-to-many joins during post-hoc validation
    - Implemented CONCATENATE_TSVS_ACROSS_SPECIES subworkflow for reconstructing grouped viral hits TSV from species-specific TSVs
- Modified SORT_TSV behavior to avoid out-of-memory errors.
- Updated trace path for DOWNSTREAM workflow to avoid overwriting RUN workflow trace.

# v2.9.0.1
- Modified Github Actions to pull specific Nextflow version (rather than "latest")
- Fixed missing-columns bug for empty files in SUMMARIZE_MULTIQC
- Restructured SORT_TSV process to improve memory efficiency
- Continued working on post-hoc validation of putative viral hits in the DOWNSTREAM workflow
    - Split out core of BLAST_VIRAL subworkflow into a new BLAST_FASTA subworkflow that is called by both BLAST_VIRAL and VALIDATE_VIRAL_ASSIGNMENTS
    - Added tests for BLAST_FASTA and updated tests for VALIDATE_VIRAL_ASSIGNMENTS
    - Implemented basic algorithm for computing the lowest common ancestor of sets of taxids in tabular TSV data (LCA_TSV), including special handling of artificial and unclassified taxids
    - Integrated LCA_TSV into BLAST_FASTA subworkflow and updated tests

# v2.9.0.0
- Implemented ONT analysis in the RUN workflow
    - Combined run_dev_se.nf with run.nf
    - Renamed `hits_filtered` outputs of short-read workflow and `hits_hv` outputs of ONT workflow to `hits_final` for consistency across platforms
    - Also renamed `hits_all` output of short-read pipeline to `hits_unfiltered`
    - Added end-to-end tests for ONT to github actions
- Prepared DOWNSTREAM workflow for running with internal mgs-orchestrator repo
    - Added `expected-outputs-downstream.txt` file containing list of expected output files for the DOWNSTREAM workflow
    - Modified output paths for non-results DOWNSTREAM outputs to avoid overwriting RUN outputs
    - Changed strict-join of hits and grouping TSVs across sample names to inner-join (to drop samples that are not present in both TSVs)
- Began development of post-hoc validation of putative viral hits in the DOWNSTREAM workflow
    - Split viral hits TSV by assigned species and extract read sequences (SPLIT_VIRAL_TSV_BY_SPECIES)
    - Cluster within species with VSEARCH and obtain representative sequences (CLUSTER_VIRAL_ASSIGNMENTS)
    - Split out merge/join part of TAXONOMY workflow into its own subworkflow (MERGE_JOIN_READS) that can be used by both TAXONOMY and post-hoc validation (with associated tests)
- Added a development_mode parameter to LOAD_SAMPLESHEET to allow testing on non-implemented platform/endedness
- Get rid of lingering references to human viruses/HV in comments, variable names, etc.
- Updated SUBSET_FASTQ to handle plaintext and FASTA input (and renamed to SUBSET_FASTN)
- Modified various RUN workflow components to correctly handle empty input files (which previously caused failures).
- Added `test_component_dependencies.py` script to test all modules, subworkflows, and workflows that depend on a given component (e.g., BBDUK, or TAXONOMY)

# v2.8.3.2
- Modified FASTQ_LABELED to use fixed cpus and memory, and added `--memory` parameter to make full use of available memory.
- Added pass/fail test for FASTQC_LABELED.
- Removed unused QC processes.
- Added rank-raised taxids to viral taxonomy DB output by INDEX workflow.

# v2.8.3.1
- Added `expected-outputs-run.txt` file containing list of expected output files for the `RUN` workflow (excluding BLAST validation).
- Minor updates to logging filenames.

# v2.8.3.0
- **Lowered Bracken read threshold for taxon classification**

# v2.8.2.0
- **Increased runtime Bowtie2 score threshold for viral read identification**
- Updated Github Actions to use NAO secrets to access buckets containing test data
- Removed generate-samplesheet.py, as functionality has moved to internal mgs-metadata repo
- Added ability to set BLAST parameters `qcov_hsp_perc` and `perc_id`
- Added MINIMAP2 classification of ONT reads to PROFILE subworkflow
- Replaced boolean `params.ont` with string `params.platform` and added platform checking to LOAD_SAMPLESHEET
- Fixed bug in running RUN_VALIDATION workflow with a FASTQ file

# v2.8.1.2
- Made Cutadapt mismatch rate parameter configurable
- Fixed issues with BLAST bitscore filtering
- Increased memory allocation for EXTRACT_VIRAL_HITS_TO_FASTQ
- Implemented version compatibility checking between pipeline and index
- Added ONT virus identification support:
    - Created new EXTRACT_VIRAL_READS_ONT subworkflow for processing ONT reads
    - Renamed original EXTRACT_VIRAL_READS workflow to EXTRACT_VIRAL_READS_SHORT to differentiate from ONT processing
    - Added non-streaming version of MINIMAP2 alignment process
    - Added new modules for ONT-specific processing:
        - MASK_FASTQ_READS for masking low complexity regions in reads
        - EXTRACT_SHARED_FASTQ_READS for extracting reads shared between FASTQ files
        - PROCESS_VIRAL_MINIMAP2_SAM for adding reference taxids and clean read information
    - Edited FILTLONG to accept customizable parameters (min_length, max_length, min_mean_q)
    - Added new low-complexity fastq test file.

# v2.8.1.1
- Modified Kraken2 DB handling in index workflow to avoid staging
- Updated defaults in index configs

# v2.8.1.0
- Added downstream duplicate marking functionality via new DOWNSTREAM workflow
    - Fixed JOIN_TSVS to correctly handle many-to-one joins
    - Added strict join mode to JOIN_TSVS
    - Altered PROCESS_VIRAL_BOWTIE2_SAM to make ordering of genome IDs for split alignments predictable (necessary for downstream duplicate marking)
- Updated ANNOTATE_VIRUS_INFECTION to better handle taxa that are missing from Virus-Host DB, and added corresponding tests and documentation.
- Began implementing pipeline components for analyzing ONT data:
    - Added generation of minimap2 indices to INDEX workflow (human, viral, contaminant, and ribosomal).
    - Added LSU and SSU tags to respective small and large ribosomal subunit genomes in the composite ribosomal reference fasta.
    - Added MINIMAP2_INDEX and MINIMAP2 processes for indexing reference genomes and aligning reads to them.
- Added documentation on running the pipeline reproducibly
- Fixed some local unit tests

# v2.8.0.0
- Major changes to many parts of the pipeline as part of a general performance overhaul
    - Modified most processes in the RUN and RUN_VALIDATION workflows to stream data in and out rather than reading whole files
    - As part of the previous change, modified most processes in the RUN and RUN_VALIDATION workflows to work with interleaved rather than paired sequence data
    - Modified BLASTN filtering to take into account bitscore ratio versus best hit for each query
    - Replaced many specific tabular manipulation processes with basic operations: JOIN_TSVS, CONCATENATE_TSVS, ADD_FIXED_COLUMN, etc
    - Removed grouping and group-dependent functionality (in particular, deduplication and clade counting); entire pipeline now operates on a per-sample basis
    - Added unit tests for many processes and workflows
    - Added configurable seeding for testing non-deterministic processes via `params.random_seed`
    - Made Bracken read threshold configurable via `params.bracken_threshold`
    - Removed numerous orphaned modules and processes
- Large changes to outputs:
    - Main output directory no longer contains FASTA files for viral hits (interleaved FASTQ file now saved to intermediates)
    - Clade counts are no longer produced
    - QC and BLAST outputs now show statistics for interleaved files rather than showing forward and reverse reads separately
    - Added new intermediate outputs, including unfiltered viral hits and interleaved FASTQ from EXTRACT_VIRAL_READS
    - Viral hits TSV moved from `virus_hits_db.tsv.gz` to `virus_hits_filtered.tsv.gz`
    - Numerous changes to column names in viral hits TSV, mainly to improve clarity
- Minor changes and fixes:
    - Updated mislabeled processes
    - Fixed bug where multiqc doesn't output sequence length stats if all sequences are the same length
    - Unzipped files in `test-data` directory
    - Added new script, `bin/run_parallel_test.sh`, that allows users to run nf-test tests locally in parallel
    - Assorted updates to documentation
    - Removed some defaults from config files
    - Fixed mislabeled parameter in RUN_VALIDATION workflow

# v2.7.0.3
- Fixing link to configuration file in `README.md`

# v2.7.0.2
- Updated `pipeline-version.txt`

# v2.7.0.1
- Fixed index-related issues from v2.7.0.0:
    - Updated `EXTRACT_VIRAL_READS` to expect updated path to viral genome DB
    - Added `adapters` param to the index config file used to run our tests
    - Updated `RUN` and `RUN_VALIDATION` tests to use up-to-date test index (location: `s3://nao-testing/index/20250130`)

# v2.7.0.0
- Implemented masking of viral genome reference in index workflow with MASK_GENOME_FASTA to remove adapter, low-entropy and repeat sequences.
- Removed TRIMMOMATIC and BBMAP from EXTRACT_VIRAL_READS.
- Restructured subworkflows to take advantage of new viral genome masking:
    - Split PROFILE workflow into SUBSET_TRIM, RUN_QC, and PROFILE subworkflows
    - Moved FASTP read cleaning downstream of BBDUK_HITS (in EXTRACT_VIRAL_READS) and subsetting (in SUBSET_TRIM)
    - Moved FASTQC and MultiQC to after subsetting (in RUN_QC)
    - Removed RAW, CLEAN, and PROCESS_OUTPUT subworkflows
    - Added COUNT_TOTAL_READS subworkflow to count the total number of reads in each sample.
- Replace generate_samplesheet.sh with generate_samplesheet.py
- Fixed bug in extractUnconcReadID that would cause the pipeline to fail if it contained the string 'YT' in the read id.
- Remove `params.quality_encoding` as it was used only by TRIMMOMATIC
- Added length distribution information to QC output
- **Renamed QC output files to reflect the fact that they now only contain QC information on a subset of reads (e.g. `qc_basic_stats.tsv.gz` -> `subset_qc_basic_stats.tsv.gz`)**
- **New QC output files: `read_counts.tsv.gz`, `subset_qc_length_stats.tsv.gz`**

# v2.6.0.0
- Updated version to reflect the new versioning scheme, which is described in `docs/version_schema.md`.

# v2.5.4
- Fixed fatal bug in `configs/run_validation.config` that prevents users from running the `RUN_VALIDATION` workflow.

# v2.5.3
- Added new LOAD_SAMPLESHEET subworkflow to centralize samplesheet processing
- Updated tags to prevent inappropriate S3 auto-cleanup
- Testing infrastructure
  - Split up the tests in `End-to-end MGS workflow test` so that they can be run in parallel on Github Actions.
  - Implemented an end-to-end test that checks if the RUN workflow produces the correct output. The correct output for the test has been saved in `test-data/gold-standard-results` so that the user can diff the output of their test with the correct output to check where their pipeline might be failing.
- Began development of single-end read processing (still in progress)
    - Restructured RAW, CLEAN, QC, TAXONOMY, and PROFILE workflows to handle both single-end and paired-end reads
    - Added new FASTP_SINGLE, TRUNCATE_CONCAT_SINGLE, BBDUK_SINGLE, CONCAT_GROUP_SINGLE, SUBSET_READS_SINGLE and SUBSET_READS_SINGLE_TARGET processes to handle single-end reads
    - Created separate end-to-end test workflow for single-end processing (which will be removed once single-end processing is fully integrated)
    - Modified samplesheet handling to support both single-end and paired-end data
    - Updated generate_samplesheet.sh to handle single-end data with --single_end flag
    - Added read_type.config to handle single-end vs paired-end settings (set automatically based on samplesheet format)
    - Created run_dev_se.config and run_dev_se.nf for single-end development testing (which will be removed once single-end processing is fully integrated)
    - Added single-end samplesheet to test-data

# v2.5.2
- Changes to default read filtering:
    - Relaxed FASTP quality filtering (`--cut_mean_quality` and `--average_qual` reduced from 25 to 20).
    - Relaxed BBDUK viral filtering (switched from 3 21-mers to 1 24-mer).
- Overhauled BLAST validation functionality:
    - BLAST now runs on forward and reverse reads independently
    - BLAST output filtering no longer assumes specific filename suffixes
    - Paired BLAST output includes more information
    - RUN_VALIDATION can now directly take in FASTA files instead of a virus read DB
    - Fixed issues with publishing BLAST output under new Nextflow version
- Implemented nf-test for end-to-end testing of pipeline functionality
    - Implemented test suite in `tests/main.nf.test`
    - Reconfigured INDEX workflow to enable generation of miniature index directories for testing
    - Added Github Actions workflow in `.github/workflows/end-to-end.yml`
    - Pull requests will now fail if any of INDEX, RUN, or RUN_VALIDATION crashes when run on test data.
    - Generated first version of new, curated test dataset for testing RUN workflow. Samplesheet and config file are available in `test-data`. The previous test dataset in `test` has been removed.
- Implemented S3 auto-cleanup:
    - Added tags to published files to facilitate S3 auto-cleanup
    - Added S3 lifecycle configuration file to `ref`, along with a script in `bin` to add it to an S3 bucket
- Minor changes
    - Added logic to check if `grouping` variable in `nextflow.config` matches the input samplesheet, if it doesn't, the code throws an error.
    - Externalized resource specifications to `resources.config`, removing hardcoded CPU/memory values
    - Renamed `index-params.json` to `params-index.json` to avoid clash with Github Actions
    - Removed redundant subsetting statement from TAXONOMY workflow.
    - Added --group_across_illumina_lanes option to generate_samplesheet

# v2.5.1
- Enabled extraction of BBDuk-subset putatively-host-viral raw reads for downstream chimera detection.
- Added back viral read fields accidentally being discarded by COLLAPSE_VIRUS_READS.

# v2.5.0
- Reintroduced user-specified sample grouping and concatenation (e.g. across sequencing lanes) for deduplication in PROFILE and EXTRACT_VIRAL_READS.
- Generalised pipeline to detect viruses infecting arbitrary host taxa (not just human-infecting viruses) as specified by `ref/host-taxa.tsv` and config parameters.
- Configured index workflow to enable hard-exclusion of specific virus taxa (primarily phages) from being marked as infecting ost taxa of interest.
- Updated pipeline output code to match changes made in latest Nextflow update (24.10.0).
- Created a new script `bin/analyze-pipeline.py` to analyze pipeline structure and identify unused workflows and modules.
- Cleaned up unused workflows and modules made obsolete in this and previous updates.
- Moved module scripts from `bin` to module directories.
- Modified trace filepath to be predictable across runs.
- Removed addParams calls when importing dependencies (deprecated in latest Nextflow update).
- Switched from nt to core_nt for BLAST validation.
- Reconfigured QC subworkflow to run FASTQC and MultiQC on each pair of input files separately (fixes bug arising from allowing arbitrary filenames for forward and reverse read files).

# v2.4.0
- Created a new output directory where we put log files called `logging`.
- Added the trace file from Nextflow to the `logging` directory which can be used for understanding cpu, memory usage, and other infromation like runtime. After running the pipeline, `plot-timeline-script.R` can be used to generate a useful summary plot of the runtime for each process in the pipeline.
- Removed CONCAT_GZIPPED.
- Replaced the sample input format with something more similar to nf-core, called `samplesheet.csv`. This new input file can be generated using the script `generate_samplesheet.sh`.
- Now run deduplication on paired-ends reads using clumpify in the taxonomic workflow.
- Fragment length analysis and deduplication analysis.
  - BBtools: Extract the fragment length as well as the number of duplicates from the taxonomic workflow and add them to the `hv_hits_putative_collapsed.tsv.gz`.
  - Bowtie2: Conduct a duplication analysis on the aligned reads, then add the number of duplicates and fragment length to the `hv_hits_putative_collapsed.tsv.gz`.

# v2.3.3
- Added validation workflow for post-hoc BLAST validation of putative HV reads.

# v2.3.2
- Fixed subsetReads to run on all reads when the number of reads per sample is below the set threshold.

# v2.3.1

- Clarifications to documentation (in README and elsewhere)
- Re-added "joined" status marker to reads output by join_fastq.py

# v2.3.0
- Restructured run workflow to improve computational efficiency, especially on large datasets
    - Added preliminary BBDuk masking step to HV identification phase
    - Added read subsampling to profiling phase
    - Deleted ribodepletion and deduplication from preprocessing phase
    - Added riboseparation to profiling phase
    - Restructured profiling phase output
    - Added `addcounts` and `passes` flags to deduplication in HV identification phase
- Parallelized key bottlenecks in index workflow
- Added custom suffix specification for raw read files
- Assorted bug fixes

# v2.2.1
- Added specific container versions to `containers.config`
- Added version & time tracking to workflows
- Added index reference files (params, version) to run output
- Minor changes to default config files

# v2.2.0
- Major refactor
- Start of changelog<|MERGE_RESOLUTION|>--- conflicted
+++ resolved
@@ -4,11 +4,8 @@
 - Updated developer docs to discuss the new norm of squash merging.
 - Updated developer docs to reflect the change in name of the primary branch from `master` to `main`.
 - Updated developer docs to discuss the new release process.
-<<<<<<< HEAD
+- Updated documentation to note that we are transitioning to using pytest for unit tests for Python processes.
 - Fixed bug in DOWNSTREAM that prevented the workflow from running when the viral hits table had samples that weren't in the grouping file.
-=======
-- Updated documentation to note that we are transitioning to using pytest for unit tests for Python processes.
->>>>>>> be9c5afc
 
 # v3.0.1.0
 
