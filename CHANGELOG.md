# v3.0.1.0-dev
- Fixed bug in ANNOTATE_VIRUS_INFECTION that incorrectly assigned viruses as potentially infecting specific hosts when they did not, and added a pytest to verify that functionality.
- Updated Github Actions to retry downloading nf-test since it often fails to download on the first try due to a 403 error
- Increased resources for PROCESS_VIRAL_MINIMAP2_SAM to avoid frequent out-of-memory errors
- Fixed line iteration bug in tests for LOAD_SAMPLESHEET and LOAD_DOWNSTREAM_DATA
<<<<<<< HEAD
- Added caching of large reference files to reduce AWS Batch loading times:
    - Implemented for Kraken2 and BLAST databases and Minimap2 and Bowtie2 indexes. 
    - When using the AWS Batch executor, we now mount a directory (`/scratch`) in every container.
        - This allows processes on the same compute node to share reference files.
    - At the beginning of the KRAKEN2, BLAST, MINIMAP2, and BOWTIE2 processes, we now:
         - Check if relevant reference files are already cached; if not, download then to `/scratch`:
         - Use file locking (via the Unix utility `flock`) to prevent simultaneous downloads of the same database.
         - This logic is implemented in the shared bash script `bin/download-db.sh`.
- Added new Dockerfiles (custom containers required for the above caching), along with the utility script `bin/build-push-docker.sh` to build and push to Dockerhub.
- Updated documentation to explain caching of new reference files and to document how to update docker images.
=======
- Added new Dockerfiles (custom containers that will be required for caching of large reference files), along with the utility script `bin/build-push-docker.sh` to build and push to Dockerhub.
- Added more unit tests in the pytest file for ANNOTATE_VIRUS_INFECTION.
- Added bugfix for `RAISE_TAXONOMY_RANKS` to account for change in classification of "Viruses" taxon in NCBI taxonomy database.
- Fixed FILTER_VIRAL_SAM grouping bug for concordant pairs with identical positions but different alignment scores
- Updated DOWNSTREAM workflow to work on viral hits tables where a sample has no viral hits, but is in the grouping specification.
>>>>>>> bf995068

# v3.0.0.0

### Breaking changes

- Changed `RUN` workflow viral taxonomic assignment from Kraken2 + aligner ensemble to aligner-only with multiple alignments + LCA algorithm:
    - Replaces `virus_hits_all.tsv.gz` with two new intermediate files: `aligner_hits_all.tsv.gz` (all viral alignments) and `lca_hits_all.tsv.gz` (LCA-processed reads)
    - Updates `virus_hits_final.tsv.gz` columns: removes Kraken2 columns, adds `aligner_` prefix columns for LCA assignments and `prim_align_` prefix columns for primary alignment details
    - Integrates EXTRACT_VIRAL_READS_SHORT_LCA functionality directly into EXTRACT_VIRAL_READS_SHORT (similarly for ONT)
    - No changes to input files or parameters required
- Removed `trace.txt` from expected pipeline outputs (as we have changed the trace filename to include a timestamp)

### Other changes

- Added clade counting to DOWNSTREAM. Added a module COUNT_READS_PER_CLADE, which counts the number of LCA-assigned reads in each viral clade. This module:
    - creates a new clade count output file `results_downstream/{sample}_clade_counts.tsv.gz`
    - does not modify any existing output.
    - is called directly in the DOWNSTREAM workflow. If we need more modules for clade counting in the future, will create a subworkflow.
- Updated EXTRACT_VIRAL_READS_SHORT and EXTRACT_VIRAL_READS_ONT for DOWNSTREAM compatibility:
    - Adds primary/secondary/supplementary alignment status tracking to enable duplicate marking in DOWNSTREAM
    - Creates PROCESS_LCA_ALIGNER_OUTPUT subworkflow to merge alignment information with LCA output
    - Ensures `virus_hits_final.tsv.gz` contains necessary columns for downstream duplicate analysis
- Updated DOWNSTREAM to handle LCA assignments above species level for BLAST validation:
    - Previously grouped reads by species taxid for BLAST validation, but LCA can assign reads to genus/family/higher ranks
    - Now groups reads by species taxid assignment if below species level, or by LCA taxid assignment if above species level
    - Renamed processes from "_SPECIES" to "_SELECTED_TAXID" to reflect this broader taxonomic grouping
    - Also updated RUN_VALIDATION to accept the new LCA output format
- Updated SORT_FASTQ to sort alphanumerically
- Updated documentation for LCA integration:
    - Added `docs/lca.md` explaining the LCA algorithm and how it assigns taxonomic IDs to reads with multiple viral alignments
    - Added `docs/lca_intermediates.md` documenting the columns in new intermediate files (`aligner_hits_all.tsv.gz` and `lca_hits_all.tsv.gz`)
    - Updated `docs/run.md` and `docs/virus_hits_final.md` with new column descriptions and workflow changes

# v2.10.0.1
- Removed extremely long reads (>500000bp) before FASTQC on ONT data, and upped memory resources for FASTQC, to avoid out-of-memory errors.
- Made separate run_illumina.config and run_ont.config files to record correct BLAST defaults for each.

# v2.10.0.0
- Moved all outputs to main workflow for compatibility with Nextflow 25.04, and made pipeline compliant with new strict syntax. 
    - Pipeline is now *incompatible* with Nextflow 24.
- Changed column names in `virus_hits_final.tsv` for consistency between Illumina and ONT output:
    - Added `docs/virus_hits_final.md` with full documentation of column names.
    - Column prefixes `bowtie2_` and `minimap2_` changed to `aligner_`.
    - Removed columns `bowtie2_fragment_length_fwd/rev`, `minimap2_query_sequence`, `minimap2_read_length`, `minimap2_ref_start/end`, `minimap2_alignment_start/end`.
    - Added boolean columns `query_rc_by_aligner` and `query_rc_by_aligner_rev` to keep track of when the aligner reverse-complements a read; updated `query_seq` to undo the reverse complement operation.  
    - Changed column prefixes from `kraken_` to `kraken2_`.
- Made more processes compatible with ONT/other unpaired data:
    - `run_validation` workflow now runs on ONT/other unpaired data.
    - Updated EXTRACT_VIRAL_HITS_TO_FASTQ_NOREF_LABELED to infer endedness based on the input file and to work correctly on both unpaired and paired-end data. 
    - Updated BOWTIE2 and PROCESS_VIRAL_BOWTIE2_SAM to handle unpaired input data.
- Overhauled MARK_ALIGNMENT_DUPLICATES:
    - Increased computational efficiency:
        - Added multithreaded processing of easily parallelizable steps.
        - Reworked assignment of reads to duplicate groups to avoid slow all-vs-all comparisons.
    - Made MARK_ALIGNMENT_DUPLICATES explicitly handle NAs:
        - Now if the forward reads match and the reverse read alignments are NA, reads will be marked as duplicates. This is more conservative than the previous approach, which excluded reads from duplicate groups if either alignment was NA.     
- Completed work on post-hoc validation and integrated into DOWNSTREAM workflow:
    - Updated VALIDATE_VIRAL_ASSIGNMENTS to concatenate across species before rather than after BLAST_VIRAL, dramatically reducing per-process fixed costs of running BLAST. (Involved updates to PROPAGATE_VALIDATION_INFORMATION as well as new CONCATENATE_FASTA_ACROSS_SPECIES subworkflow and CONCATENATE_FASTN_LABELED process.)
    - Updated COMPUTE_TAXID_DISTANCE to compute distance from each taxid to their LCA rather than a single relative distance.
    - Modified COMPUTE_TAXID_DISTANCE and VALIDATE_CLUSTER_REPRESENTATIVES to use parameter maps.
    - Added VALIDATE_VIRAL_ASSIGNMENTS to the DOWNSTREAM workflow and wrote associated tests.
- Preparatory work for implementing LCA (lowest common ancestor) analysis:
    - Added FILTER_VIRAL_SAM process for consolidated preprocessing of viral alignments before converting to a TSV to run LCA on.
    - Created new temporary workflow EXTRACT_VIRAL_READS_SHORT_LCA, that will eventually replace EXTRACT_VIRAL_READS_SHORT. In this workflow:
        - Changed Bowtie2 to run with multiple alignments.
        - Conducted contaminant and score filtering of Bowtie2 reads before running LCA.
        - Removed the TAXONOMY subworkflow (effectively removing our usage of Kraken2 in identifying viral reads).
        - Updated EXTRACT_VIRAL_READS_SHORT_LCA such that the output viral hits table is compatible with the DOWNSTREAM workflow
- Other updates:
    - Added developer documentation (docs/developer.md).
    - Switched to a defined release from [VirusHostDB](https://www.genome.jp/virushostdb), as the previous link (https://www.genome.jp/virushostdb/virushostdb.tsv) is currently broken.
    - Made trace files generated by Nextflow for RUN and DOWNSTREAM unique across runs by adding timestamps to the filenames (prevents overwriting when running multiple attempts in the same directory).

# v2.9.0.4
- Updated markAlignmentDuplicates module to reduce memory overhead and increase memory allocation (which collectively should avoid out-of-memory errors in DOWNSTREAM on large read groups).

# v2.9.0.3
- Make sure field per_tile_sequence_quality is always present in multiqc output summary file, to allow pipeline to run successfully on a mix of empty and non-empty files
- Add set -eou pipefail to all ONT processes with pipes; make MASK_FASTQ_READS robust to empty files; add empty file tests for MASK_FASTQ_READS and MINIMAP2

# v2.9.0.2
- Continued working on post-hoc validation of putative viral hits in the DOWNSTREAM workflow
    - Implemented VALIDATE_CLUSTER_REPRESENTATIVES subworkflow for comparing Bowtie2 and BLAST-LCA assignments, including new SELECT_TSV_COLUMNS and COMPUTE_TAXID_DISTANCE processes
    - Implemented PROPAGATE_VALIDATION_INFORMATION subworkflow to merge cluster-representative validation information back into raw hits TSV
    - Implemented CHECK_TSV_DUPLICATES process and added to SPLIT_VIRAL_TSV_BY_SPECIES to prevent many-to-many joins during post-hoc validation
    - Implemented CONCATENATE_TSVS_ACROSS_SPECIES subworkflow for reconstructing grouped viral hits TSV from species-specific TSVs
- Modified SORT_TSV behavior to avoid out-of-memory errors.
- Updated trace path for DOWNSTREAM workflow to avoid overwriting RUN workflow trace.

# v2.9.0.1
- Modified Github Actions to pull specific Nextflow version (rather than "latest")
- Fixed missing-columns bug for empty files in SUMMARIZE_MULTIQC
- Restructured SORT_TSV process to improve memory efficiency
- Continued working on post-hoc validation of putative viral hits in the DOWNSTREAM workflow
    - Split out core of BLAST_VIRAL subworkflow into a new BLAST_FASTA subworkflow that is called by both BLAST_VIRAL and VALIDATE_VIRAL_ASSIGNMENTS
    - Added tests for BLAST_FASTA and updated tests for VALIDATE_VIRAL_ASSIGNMENTS
    - Implemented basic algorithm for computing the lowest common ancestor of sets of taxids in tabular TSV data (LCA_TSV), including special handling of artificial and unclassified taxids
    - Integrated LCA_TSV into BLAST_FASTA subworkflow and updated tests

# v2.9.0.0
- Implemented ONT analysis in the RUN workflow
    - Combined run_dev_se.nf with run.nf
    - Renamed `hits_filtered` outputs of short-read workflow and `hits_hv` outputs of ONT workflow to `hits_final` for consistency across platforms
    - Also renamed `hits_all` output of short-read pipeline to `hits_unfiltered`
    - Added end-to-end tests for ONT to github actions
- Prepared DOWNSTREAM workflow for running with internal mgs-orchestrator repo
    - Added `expected-outputs-downstream.txt` file containing list of expected output files for the DOWNSTREAM workflow
    - Modified output paths for non-results DOWNSTREAM outputs to avoid overwriting RUN outputs
    - Changed strict-join of hits and grouping TSVs across sample names to inner-join (to drop samples that are not present in both TSVs)
- Began development of post-hoc validation of putative viral hits in the DOWNSTREAM workflow
    - Split viral hits TSV by assigned species and extract read sequences (SPLIT_VIRAL_TSV_BY_SPECIES)
    - Cluster within species with VSEARCH and obtain representative sequences (CLUSTER_VIRAL_ASSIGNMENTS)
    - Split out merge/join part of TAXONOMY workflow into its own subworkflow (MERGE_JOIN_READS) that can be used by both TAXONOMY and post-hoc validation (with associated tests)
- Added a development_mode parameter to LOAD_SAMPLESHEET to allow testing on non-implemented platform/endedness
- Get rid of lingering references to human viruses/HV in comments, variable names, etc.
- Updated SUBSET_FASTQ to handle plaintext and FASTA input (and renamed to SUBSET_FASTN)
- Modified various RUN workflow components to correctly handle empty input files (which previously caused failures).
- Added `test_component_dependencies.py` script to test all modules, subworkflows, and workflows that depend on a given component (e.g., BBDUK, or TAXONOMY)

# v2.8.3.2
- Modified FASTQ_LABELED to use fixed cpus and memory, and added `--memory` parameter to make full use of available memory.
- Added pass/fail test for FASTQC_LABELED.
- Removed unused QC processes.
- Added rank-raised taxids to viral taxonomy DB output by INDEX workflow.

# v2.8.3.1
- Added `expected-outputs-run.txt` file containing list of expected output files for the `RUN` workflow (excluding BLAST validation).
- Minor updates to logging filenames.

# v2.8.3.0
- **Lowered Bracken read threshold for taxon classification**

# v2.8.2.0
- **Increased runtime Bowtie2 score threshold for viral read identification**
- Updated Github Actions to use NAO secrets to access buckets containing test data
- Removed generate-samplesheet.py, as functionality has moved to internal mgs-metadata repo
- Added ability to set BLAST parameters `qcov_hsp_perc` and `perc_id`
- Added MINIMAP2 classification of ONT reads to PROFILE subworkflow
- Replaced boolean `params.ont` with string `params.platform` and added platform checking to LOAD_SAMPLESHEET
- Fixed bug in running RUN_VALIDATION workflow with a FASTQ file

# v2.8.1.2
- Made Cutadapt mismatch rate parameter configurable
- Fixed issues with BLAST bitscore filtering
- Increased memory allocation for EXTRACT_VIRAL_HITS_TO_FASTQ
- Implemented version compatibility checking between pipeline and index
- Added ONT virus identification support:
    - Created new EXTRACT_VIRAL_READS_ONT subworkflow for processing ONT reads
    - Renamed original EXTRACT_VIRAL_READS workflow to EXTRACT_VIRAL_READS_SHORT to differentiate from ONT processing
    - Added non-streaming version of MINIMAP2 alignment process
    - Added new modules for ONT-specific processing:
        - MASK_FASTQ_READS for masking low complexity regions in reads
        - EXTRACT_SHARED_FASTQ_READS for extracting reads shared between FASTQ files
        - PROCESS_VIRAL_MINIMAP2_SAM for adding reference taxids and clean read information
    - Edited FILTLONG to accept customizable parameters (min_length, max_length, min_mean_q)
    - Added new low-complexity fastq test file.

# v2.8.1.1
- Modified Kraken2 DB handling in index workflow to avoid staging
- Updated defaults in index configs

# v2.8.1.0
- Added downstream duplicate marking functionality via new DOWNSTREAM workflow
    - Fixed JOIN_TSVS to correctly handle many-to-one joins
    - Added strict join mode to JOIN_TSVS
    - Altered PROCESS_VIRAL_BOWTIE2_SAM to make ordering of genome IDs for split alignments predictable (necessary for downstream duplicate marking)
- Updated ANNOTATE_VIRUS_INFECTION to better handle taxa that are missing from Virus-Host DB, and added corresponding tests and documentation.
- Began implementing pipeline components for analyzing ONT data:
    - Added generation of minimap2 indices to INDEX workflow (human, viral, contaminant, and ribosomal).
    - Added LSU and SSU tags to respective small and large ribosomal subunit genomes in the composite ribosomal reference fasta.
    - Added MINIMAP2_INDEX and MINIMAP2 processes for indexing reference genomes and aligning reads to them.
- Added documentation on running the pipeline reproducibly
- Fixed some local unit tests

# v2.8.0.0
- Major changes to many parts of the pipeline as part of a general performance overhaul
    - Modified most processes in the RUN and RUN_VALIDATION workflows to stream data in and out rather than reading whole files
    - As part of the previous change, modified most processes in the RUN and RUN_VALIDATION workflows to work with interleaved rather than paired sequence data
    - Modified BLASTN filtering to take into account bitscore ratio versus best hit for each query
    - Replaced many specific tabular manipulation processes with basic operations: JOIN_TSVS, CONCATENATE_TSVS, ADD_FIXED_COLUMN, etc
    - Removed grouping and group-dependent functionality (in particular, deduplication and clade counting); entire pipeline now operates on a per-sample basis
    - Added unit tests for many processes and workflows
    - Added configurable seeding for testing non-deterministic processes via `params.random_seed`
    - Made Bracken read threshold configurable via `params.bracken_threshold`
    - Removed numerous orphaned modules and processes
- Large changes to outputs:
    - Main output directory no longer contains FASTA files for viral hits (interleaved FASTQ file now saved to intermediates)
    - Clade counts are no longer produced
    - QC and BLAST outputs now show statistics for interleaved files rather than showing forward and reverse reads separately
    - Added new intermediate outputs, including unfiltered viral hits and interleaved FASTQ from EXTRACT_VIRAL_READS
    - Viral hits TSV moved from `virus_hits_db.tsv.gz` to `virus_hits_filtered.tsv.gz`
    - Numerous changes to column names in viral hits TSV, mainly to improve clarity
- Minor changes and fixes:
    - Updated mislabeled processes
    - Fixed bug where multiqc doesn't output sequence length stats if all sequences are the same length
    - Unzipped files in `test-data` directory
    - Added new script, `bin/run_parallel_test.sh`, that allows users to run nf-test tests locally in parallel
    - Assorted updates to documentation
    - Removed some defaults from config files
    - Fixed mislabeled parameter in RUN_VALIDATION workflow

# v2.7.0.3
- Fixing link to configuration file in `README.md`

# v2.7.0.2
- Updated `pipeline-version.txt`

# v2.7.0.1
- Fixed index-related issues from v2.7.0.0:
    - Updated `EXTRACT_VIRAL_READS` to expect updated path to viral genome DB
    - Added `adapters` param to the index config file used to run our tests
    - Updated `RUN` and `RUN_VALIDATION` tests to use up-to-date test index (location: `s3://nao-testing/index/20250130`)

# v2.7.0.0
- Implemented masking of viral genome reference in index workflow with MASK_GENOME_FASTA to remove adapter, low-entropy and repeat sequences.
- Removed TRIMMOMATIC and BBMAP from EXTRACT_VIRAL_READS.
- Restructured subworkflows to take advantage of new viral genome masking:
    - Split PROFILE workflow into SUBSET_TRIM, RUN_QC, and PROFILE subworkflows
    - Moved FASTP read cleaning downstream of BBDUK_HITS (in EXTRACT_VIRAL_READS) and subsetting (in SUBSET_TRIM)
    - Moved FASTQC and MultiQC to after subsetting (in RUN_QC)
    - Removed RAW, CLEAN, and PROCESS_OUTPUT subworkflows
    - Added COUNT_TOTAL_READS subworkflow to count the total number of reads in each sample.
- Replace generate_samplesheet.sh with generate_samplesheet.py
- Fixed bug in extractUnconcReadID that would cause the pipeline to fail if it contained the string 'YT' in the read id.
- Remove `params.quality_encoding` as it was used only by TRIMMOMATIC
- Added length distribution information to QC output
- **Renamed QC output files to reflect the fact that they now only contain QC information on a subset of reads (e.g. `qc_basic_stats.tsv.gz` -> `subset_qc_basic_stats.tsv.gz`)**
- **New QC output files: `read_counts.tsv.gz`, `subset_qc_length_stats.tsv.gz`**

# v2.6.0.0
- Updated version to reflect the new versioning scheme, which is described in `docs/version_schema.md`.

# v2.5.4
- Fixed fatal bug in `configs/run_validation.config` that prevents users from running the `RUN_VALIDATION` workflow.

# v2.5.3
- Added new LOAD_SAMPLESHEET subworkflow to centralize samplesheet processing
- Updated tags to prevent inappropriate S3 auto-cleanup
- Testing infrastructure
  - Split up the tests in `End-to-end MGS workflow test` so that they can be run in parallel on Github Actions.
  - Implemented an end-to-end test that checks if the RUN workflow produces the correct output. The correct output for the test has been saved in `test-data/gold-standard-results` so that the user can diff the output of their test with the correct output to check where their pipeline might be failing.
- Began development of single-end read processing (still in progress)
    - Restructured RAW, CLEAN, QC, TAXONOMY, and PROFILE workflows to handle both single-end and paired-end reads
    - Added new FASTP_SINGLE, TRUNCATE_CONCAT_SINGLE, BBDUK_SINGLE, CONCAT_GROUP_SINGLE, SUBSET_READS_SINGLE and SUBSET_READS_SINGLE_TARGET processes to handle single-end reads
    - Created separate end-to-end test workflow for single-end processing (which will be removed once single-end processing is fully integrated)
    - Modified samplesheet handling to support both single-end and paired-end data
    - Updated generate_samplesheet.sh to handle single-end data with --single_end flag
    - Added read_type.config to handle single-end vs paired-end settings (set automatically based on samplesheet format)
    - Created run_dev_se.config and run_dev_se.nf for single-end development testing (which will be removed once single-end processing is fully integrated)
    - Added single-end samplesheet to test-data

# v2.5.2
- Changes to default read filtering:
    - Relaxed FASTP quality filtering (`--cut_mean_quality` and `--average_qual` reduced from 25 to 20).
    - Relaxed BBDUK viral filtering (switched from 3 21-mers to 1 24-mer).
- Overhauled BLAST validation functionality:
    - BLAST now runs on forward and reverse reads independently
    - BLAST output filtering no longer assumes specific filename suffixes
    - Paired BLAST output includes more information
    - RUN_VALIDATION can now directly take in FASTA files instead of a virus read DB
    - Fixed issues with publishing BLAST output under new Nextflow version
- Implemented nf-test for end-to-end testing of pipeline functionality
    - Implemented test suite in `tests/main.nf.test`
    - Reconfigured INDEX workflow to enable generation of miniature index directories for testing
    - Added Github Actions workflow in `.github/workflows/end-to-end.yml`
    - Pull requests will now fail if any of INDEX, RUN, or RUN_VALIDATION crashes when run on test data.
    - Generated first version of new, curated test dataset for testing RUN workflow. Samplesheet and config file are available in `test-data`. The previous test dataset in `test` has been removed.
- Implemented S3 auto-cleanup:
    - Added tags to published files to facilitate S3 auto-cleanup
    - Added S3 lifecycle configuration file to `ref`, along with a script in `bin` to add it to an S3 bucket
- Minor changes
    - Added logic to check if `grouping` variable in `nextflow.config` matches the input samplesheet, if it doesn't, the code throws an error.
    - Externalized resource specifications to `resources.config`, removing hardcoded CPU/memory values
    - Renamed `index-params.json` to `params-index.json` to avoid clash with Github Actions
    - Removed redundant subsetting statement from TAXONOMY workflow.
    - Added --group_across_illumina_lanes option to generate_samplesheet

# v2.5.1
- Enabled extraction of BBDuk-subset putatively-host-viral raw reads for downstream chimera detection.
- Added back viral read fields accidentally being discarded by COLLAPSE_VIRUS_READS.

# v2.5.0
- Reintroduced user-specified sample grouping and concatenation (e.g. across sequencing lanes) for deduplication in PROFILE and EXTRACT_VIRAL_READS.
- Generalised pipeline to detect viruses infecting arbitrary host taxa (not just human-infecting viruses) as specified by `ref/host-taxa.tsv` and config parameters.
- Configured index workflow to enable hard-exclusion of specific virus taxa (primarily phages) from being marked as infecting ost taxa of interest.
- Updated pipeline output code to match changes made in latest Nextflow update (24.10.0).
- Created a new script `bin/analyze-pipeline.py` to analyze pipeline structure and identify unused workflows and modules.
- Cleaned up unused workflows and modules made obsolete in this and previous updates.
- Moved module scripts from `bin` to module directories.
- Modified trace filepath to be predictable across runs.
- Removed addParams calls when importing dependencies (deprecated in latest Nextflow update).
- Switched from nt to core_nt for BLAST validation.
- Reconfigured QC subworkflow to run FASTQC and MultiQC on each pair of input files separately (fixes bug arising from allowing arbitrary filenames for forward and reverse read files).

# v2.4.0
- Created a new output directory where we put log files called `logging`.
- Added the trace file from Nextflow to the `logging` directory which can be used for understanding cpu, memory usage, and other infromation like runtime. After running the pipeline, `plot-timeline-script.R` can be used to generate a useful summary plot of the runtime for each process in the pipeline.
- Removed CONCAT_GZIPPED.
- Replaced the sample input format with something more similar to nf-core, called `samplesheet.csv`. This new input file can be generated using the script `generate_samplesheet.sh`.
- Now run deduplication on paired-ends reads using clumpify in the taxonomic workflow.
- Fragment length analysis and deduplication analysis.
  - BBtools: Extract the fragment length as well as the number of duplicates from the taxonomic workflow and add them to the `hv_hits_putative_collapsed.tsv.gz`.
  - Bowtie2: Conduct a duplication analysis on the aligned reads, then add the number of duplicates and fragment length to the `hv_hits_putative_collapsed.tsv.gz`.

# v2.3.3
- Added validation workflow for post-hoc BLAST validation of putative HV reads.

# v2.3.2
- Fixed subsetReads to run on all reads when the number of reads per sample is below the set threshold.

# v2.3.1

- Clarifications to documentation (in README and elsewhere)
- Re-added "joined" status marker to reads output by join_fastq.py

# v2.3.0
- Restructured run workflow to improve computational efficiency, especially on large datasets
    - Added preliminary BBDuk masking step to HV identification phase
    - Added read subsampling to profiling phase
    - Deleted ribodepletion and deduplication from preprocessing phase
    - Added riboseparation to profiling phase
    - Restructured profiling phase output
    - Added `addcounts` and `passes` flags to deduplication in HV identification phase
- Parallelized key bottlenecks in index workflow
- Added custom suffix specification for raw read files
- Assorted bug fixes

# v2.2.1
- Added specific container versions to `containers.config`
- Added version & time tracking to workflows
- Added index reference files (params, version) to run output
- Minor changes to default config files

# v2.2.0
- Major refactor
- Start of changelog<|MERGE_RESOLUTION|>--- conflicted
+++ resolved
@@ -3,7 +3,7 @@
 - Updated Github Actions to retry downloading nf-test since it often fails to download on the first try due to a 403 error
 - Increased resources for PROCESS_VIRAL_MINIMAP2_SAM to avoid frequent out-of-memory errors
 - Fixed line iteration bug in tests for LOAD_SAMPLESHEET and LOAD_DOWNSTREAM_DATA
-<<<<<<< HEAD
+- Changed many modules and subworkflows to use parameter maps.
 - Added caching of large reference files to reduce AWS Batch loading times:
     - Implemented for Kraken2 and BLAST databases and Minimap2 and Bowtie2 indexes. 
     - When using the AWS Batch executor, we now mount a directory (`/scratch`) in every container.
@@ -14,13 +14,10 @@
          - This logic is implemented in the shared bash script `bin/download-db.sh`.
 - Added new Dockerfiles (custom containers required for the above caching), along with the utility script `bin/build-push-docker.sh` to build and push to Dockerhub.
 - Updated documentation to explain caching of new reference files and to document how to update docker images.
-=======
-- Added new Dockerfiles (custom containers that will be required for caching of large reference files), along with the utility script `bin/build-push-docker.sh` to build and push to Dockerhub.
 - Added more unit tests in the pytest file for ANNOTATE_VIRUS_INFECTION.
 - Added bugfix for `RAISE_TAXONOMY_RANKS` to account for change in classification of "Viruses" taxon in NCBI taxonomy database.
 - Fixed FILTER_VIRAL_SAM grouping bug for concordant pairs with identical positions but different alignment scores
 - Updated DOWNSTREAM workflow to work on viral hits tables where a sample has no viral hits, but is in the grouping specification.
->>>>>>> bf995068
 
 # v3.0.0.0
 
