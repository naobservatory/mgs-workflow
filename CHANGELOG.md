--- conflicted
+++ resolved
@@ -4,13 +4,10 @@
 - Increased resources for PROCESS_VIRAL_MINIMAP2_SAM to avoid frequent out-of-memory errors
 - Fixed line iteration bug in tests for LOAD_SAMPLESHEET and LOAD_DOWNSTREAM_DATA
 - Added new Dockerfiles (custom containers that will be required for caching of large reference files), along with the utility script `bin/build-push-docker.sh` to build and push to Dockerhub.
-<<<<<<< HEAD
-- Updated DOWNSTREAM workflow to work on viral hits tables where a sample has no viral hits, but is in the grouping specification.
-=======
 - Added more unit tests in the pytest file for ANNOTATE_VIRUS_INFECTION.
 - Added bugfix for `RAISE_TAXONOMY_RANKS` to account for change in classification of "Viruses" taxon in NCBI taxonomy database.
 - Fixed FILTER_VIRAL_SAM grouping bug for concordant pairs with identical positions but different alignment scores
->>>>>>> 1512766c
+- Updated DOWNSTREAM workflow to work on viral hits tables where a sample has no viral hits, but is in the grouping specification.
 
 # v3.0.0.0
 
