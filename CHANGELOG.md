# v2.8.1.2-dev
- Made Cutadapt mismatch rate parameter configurable
- Fixed issues with BLAST bitscore filtering
- Increased memory allocation for EXTRACT_VIRAL_HITS_TO_FASTQ
<<<<<<< HEAD
- Implemented version compatibility checking between pipeline and index
=======
- Added ONT virus identification support:
 - Created new EXTRACT_VIRAL_READS_ONT subworkflow for processing ONT reads
 - Renamed original EXTRACT_VIRAL_READS workflow to EXTRACT_VIRAL_READS_SHORT to differentiate from ONT processing
 - Added non-streaming version of MINIMAP2 alignment process
 - Added new modules for ONT-specific processing:
   - MASK_FASTQ_READS for masking low complexity regions in reads
   - EXTRACT_SHARED_FASTQ_READS for extracting reads shared between FASTQ files
   - PROCESS_VIRAL_MINIMAP2_SAM for adding reference taxids and clean read information
 - Edited FILTLONG to accept customizable parameters (min_length, max_length, min_mean_q)
 - Added new container dependencies: minimap2_samtools and pysam_biopython
 - Added tests for all new processes and subworkflows. Added new low-complexity fastq test file.
 - Updated run_dev_ont.config file.
>>>>>>> 3271384c

# v2.8.1.1
- Modified Kraken2 DB handling in index workflow to avoid staging
- Updated defaults in index configs

# v2.8.1.0
- Added downstream duplicate marking functionality via new DOWNSTREAM workflow
    - Fixed JOIN_TSVS to correctly handle many-to-one joins
    - Added strict join mode to JOIN_TSVS
    - Altered PROCESS_VIRAL_BOWTIE2_SAM to make ordering of genome IDs for split alignments predictable (necessary for downstream duplicate marking)
- Updated ANNOTATE_VIRUS_INFECTION to better handle taxa that are missing from Virus-Host DB, and added corresponding tests and documentation.
- Began implementing pipeline components for analyzing ONT data:
    - Added generation of minimap2 indices to INDEX workflow (human, viral, contaminant, and ribosomal).
    - Added LSU and SSU tags to respective small and large ribosomal subunit genomes in the composite ribosomal reference fasta.
    - Added MINIMAP2_INDEX and MINIMAP2 processes for indexing reference genomes and aligning reads to them.
- Added documentation on running the pipeline reproducibly
- Fixed some local unit tests

# v2.8.0.0
- Major changes to many parts of the pipeline as part of a general performance overhaul
    - Modified most processes in the RUN and RUN_VALIDATION workflows to stream data in and out rather than reading whole files
    - As part of the previous change, modified most processes in the RUN and RUN_VALIDATION workflows to work with interleaved rather than paired sequence data
    - Modified BLASTN filtering to take into account bitscore ratio versus best hit for each query
    - Replaced many specific tabular manipulation processes with basic operations: JOIN_TSVS, CONCATENATE_TSVS, ADD_FIXED_COLUMN, etc
    - Removed grouping and group-dependent functionality (in particular, deduplication and clade counting); entire pipeline now operates on a per-sample basis
    - Added unit tests for many processes and workflows
    - Added configurable seeding for testing non-deterministic processes via `params.random_seed`
    - Made Bracken read threshold configurable via `params.bracken_threshold`
    - Removed numerous orphaned modules and processes
- Large changes to outputs:
    - Main output directory no longer contains FASTA files for viral hits (interleaved FASTQ file now saved to intermediates)
    - Clade counts are no longer produced
    - QC and BLAST outputs now show statistics for interleaved files rather than showing forward and reverse reads separately
    - Added new intermediate outputs, including unfiltered viral hits and interleaved FASTQ from EXTRACT_VIRAL_READS
    - Viral hits TSV moved from `virus_hits_db.tsv.gz` to `virus_hits_filtered.tsv.gz`
    - Numerous changes to column names in viral hits TSV, mainly to improve clarity
- Minor changes and fixes:
    - Updated mislabeled processes
    - Fixed bug where multiqc doesn't output sequence length stats if all sequences are the same length
    - Unzipped files in `test-data` directory
    - Added new script, `bin/run_parallel_test.sh`, that allows users to run nf-test tests locally in parallel
    - Assorted updates to documentation
    - Removed some defaults from config files
    - Fixed mislabeled parameter in RUN_VALIDATION workflow

# v2.7.0.3
- Fixing link to configuration file in `README.md`

# v2.7.0.2
- Updated `pipeline-version.txt`

# v2.7.0.1
- Fixed index-related issues from v2.7.0.0:
    - Updated `EXTRACT_VIRAL_READS` to expect updated path to viral genome DB
    - Added `adapters` param to the index config file used to run our tests
    - Updated `RUN` and `RUN_VALIDATION` tests to use up-to-date test index (location: `s3://nao-testing/index/20250130`)

# v2.7.0.0
- Implemented masking of viral genome reference in index workflow with MASK_GENOME_FASTA to remove adapter, low-entropy and repeat sequences.
- Removed TRIMMOMATIC and BBMAP from EXTRACT_VIRAL_READS.
- Restructured subworkflows to take advantage of new viral genome masking:
    - Split PROFILE workflow into SUBSET_TRIM, RUN_QC, and PROFILE subworkflows
    - Moved FASTP read cleaning downstream of BBDUK_HITS (in EXTRACT_VIRAL_READS) and subsetting (in SUBSET_TRIM)
    - Moved FASTQC and MultiQC to after subsetting (in RUN_QC)
    - Removed RAW, CLEAN, and PROCESS_OUTPUT subworkflows
    - Added COUNT_TOTAL_READS subworkflow to count the total number of reads in each sample.
- Replace generate_samplesheet.sh with generate_samplesheet.py
- Fixed bug in extractUnconcReadID that would cause the pipeline to fail if it contained the string 'YT' in the read id.
- Remove `params.quality_encoding` as it was used only by TRIMMOMATIC
- Added length distribution information to QC output
- **Renamed QC output files to reflect the fact that they now only contain QC information on a subset of reads (e.g. `qc_basic_stats.tsv.gz` -> `subset_qc_basic_stats.tsv.gz`)**
- **New QC output files: `read_counts.tsv.gz`, `subset_qc_length_stats.tsv.gz`**

# v2.6.0.0
- Updated version to reflect the new versioning scheme, which is described in `docs/version_schema.md`.

# v2.5.4
- Fixed fatal bug in `configs/run_validation.config` that prevents users from running the `RUN_VALIDATION` workflow.

# v2.5.3
- Added new LOAD_SAMPLESHEET subworkflow to centralize samplesheet processing
- Updated tags to prevent inappropriate S3 auto-cleanup
- Testing infrastructure
  - Split up the tests in `End-to-end MGS workflow test` so that they can be run in parallel on Github Actions.
  - Implemented an end-to-end test that checks if the RUN workflow produces the correct output. The correct output for the test has been saved in `test-data/gold-standard-results` so that the user can diff the output of their test with the correct output to check where their pipeline might be failing.
- Began development of single-end read processing (still in progress)
    - Restructured RAW, CLEAN, QC, TAXONOMY, and PROFILE workflows to handle both single-end and paired-end reads
    - Added new FASTP_SINGLE, TRUNCATE_CONCAT_SINGLE, BBDUK_SINGLE, CONCAT_GROUP_SINGLE, SUBSET_READS_SINGLE and SUBSET_READS_SINGLE_TARGET processes to handle single-end reads
    - Created separate end-to-end test workflow for single-end processing (which will be removed once single-end processing is fully integrated)
    - Modified samplesheet handling to support both single-end and paired-end data
    - Updated generate_samplesheet.sh to handle single-end data with --single_end flag
    - Added read_type.config to handle single-end vs paired-end settings (set automatically based on samplesheet format)
    - Created run_dev_se.config and run_dev_se.nf for single-end development testing (which will be removed once single-end processing is fully integrated)
    - Added single-end samplesheet to test-data

# v2.5.2
- Changes to default read filtering:
    - Relaxed FASTP quality filtering (`--cut_mean_quality` and `--average_qual` reduced from 25 to 20).
    - Relaxed BBDUK viral filtering (switched from 3 21-mers to 1 24-mer).
- Overhauled BLAST validation functionality:
    - BLAST now runs on forward and reverse reads independently
    - BLAST output filtering no longer assumes specific filename suffixes
    - Paired BLAST output includes more information
    - RUN_VALIDATION can now directly take in FASTA files instead of a virus read DB
    - Fixed issues with publishing BLAST output under new Nextflow version
- Implemented nf-test for end-to-end testing of pipeline functionality
    - Implemented test suite in `tests/main.nf.test`
    - Reconfigured INDEX workflow to enable generation of miniature index directories for testing
    - Added Github Actions workflow in `.github/workflows/end-to-end.yml`
    - Pull requests will now fail if any of INDEX, RUN, or RUN_VALIDATION crashes when run on test data.
    - Generated first version of new, curated test dataset for testing RUN workflow. Samplesheet and config file are available in `test-data`. The previous test dataset in `test` has been removed.
- Implemented S3 auto-cleanup:
    - Added tags to published files to facilitate S3 auto-cleanup
    - Added S3 lifecycle configuration file to `ref`, along with a script in `bin` to add it to an S3 bucket
- Minor changes
    - Added logic to check if `grouping` variable in `nextflow.config` matches the input samplesheet, if it doesn't, the code throws an error.
    - Externalized resource specifications to `resources.config`, removing hardcoded CPU/memory values
    - Renamed `index-params.json` to `params-index.json` to avoid clash with Github Actions
    - Removed redundant subsetting statement from TAXONOMY workflow.
    - Added --group_across_illumina_lanes option to generate_samplesheet

# v2.5.1
- Enabled extraction of BBDuk-subset putatively-host-viral raw reads for downstream chimera detection.
- Added back viral read fields accidentally being discarded by COLLAPSE_VIRUS_READS.

# v2.5.0
- Reintroduced user-specified sample grouping and concatenation (e.g. across sequencing lanes) for deduplication in PROFILE and EXTRACT_VIRAL_READS.
- Generalised pipeline to detect viruses infecting arbitrary host taxa (not just human-infecting viruses) as specified by `ref/host-taxa.tsv` and config parameters.
- Configured index workflow to enable hard-exclusion of specific virus taxa (primarily phages) from being marked as infecting ost taxa of interest.
- Updated pipeline output code to match changes made in latest Nextflow update (24.10.0).
- Created a new script `bin/analyze-pipeline.py` to analyze pipeline structure and identify unused workflows and modules.
- Cleaned up unused workflows and modules made obsolete in this and previous updates.
- Moved module scripts from `bin` to module directories.
- Modified trace filepath to be predictable across runs.
- Removed addParams calls when importing dependencies (deprecated in latest Nextflow update).
- Switched from nt to core_nt for BLAST validation.
- Reconfigured QC subworkflow to run FASTQC and MultiQC on each pair of input files separately (fixes bug arising from allowing arbitrary filenames for forward and reverse read files).

# v2.4.0
- Created a new output directory where we put log files called `logging`.
- Added the trace file from Nextflow to the `logging` directory which can be used for understanding cpu, memory usage, and other infromation like runtime. After running the pipeline, `plot-timeline-script.R` can be used to generate a useful summary plot of the runtime for each process in the pipeline.
- Removed CONCAT_GZIPPED.
- Replaced the sample input format with something more similar to nf-core, called `samplesheet.csv`. This new input file can be generated using the script `generate_samplesheet.sh`.
- Now run deduplication on paired-ends reads using clumpify in the taxonomic workflow.
- Fragment length analysis and deduplication analysis.
  - BBtools: Extract the fragment length as well as the number of duplicates from the taxonomic workflow and add them to the `hv_hits_putative_collapsed.tsv.gz`.
  - Bowtie2: Conduct a duplication analysis on the aligned reads, then add the number of duplicates and fragment length to the `hv_hits_putative_collapsed.tsv.gz`.

# v2.3.3
- Added validation workflow for post-hoc BLAST validation of putative HV reads.

# v2.3.2
- Fixed subsetReads to run on all reads when the number of reads per sample is below the set threshold.

# v2.3.1

- Clarifications to documentation (in README and elsewhere)
- Re-added "joined" status marker to reads output by join_fastq.py

# v2.3.0
- Restructured run workflow to improve computational efficiency, especially on large datasets
    - Added preliminary BBDuk masking step to HV identification phase
    - Added read subsampling to profiling phase
    - Deleted ribodepletion and deduplication from preprocessing phase
    - Added riboseparation to profiling phase
    - Restructured profiling phase output
    - Added `addcounts` and `passes` flags to deduplication in HV identification phase
- Parallelized key bottlenecks in index workflow
- Added custom suffix specification for raw read files
- Assorted bug fixes

# v2.2.1
- Added specific container versions to `containers.config`
- Added version & time tracking to workflows
- Added index reference files (params, version) to run output
- Minor changes to default config files

# v2.2.0
- Major refactor
- Start of changelog<|MERGE_RESOLUTION|>--- conflicted
+++ resolved
@@ -2,9 +2,7 @@
 - Made Cutadapt mismatch rate parameter configurable
 - Fixed issues with BLAST bitscore filtering
 - Increased memory allocation for EXTRACT_VIRAL_HITS_TO_FASTQ
-<<<<<<< HEAD
 - Implemented version compatibility checking between pipeline and index
-=======
 - Added ONT virus identification support:
  - Created new EXTRACT_VIRAL_READS_ONT subworkflow for processing ONT reads
  - Renamed original EXTRACT_VIRAL_READS workflow to EXTRACT_VIRAL_READS_SHORT to differentiate from ONT processing
@@ -17,7 +15,6 @@
  - Added new container dependencies: minimap2_samtools and pysam_biopython
  - Added tests for all new processes and subworkflows. Added new low-complexity fastq test file.
  - Updated run_dev_ont.config file.
->>>>>>> 3271384c
 
 # v2.8.1.1
 - Modified Kraken2 DB handling in index workflow to avoid staging
