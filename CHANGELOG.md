# v3.0.1.0-dev

- Fixed bug in ANNOTATE_VIRUS_INFECTION that incorrectly assigned viruses as potentially infecting specific hosts when they did not, and added a pytest to verify that functionality.
- Updated Github Actions to retry downloading nf-test since it often fails to download on the first try due to a 403 error
- Increased resources for PROCESS_VIRAL_MINIMAP2_SAM to avoid frequent out-of-memory errors
- Fixed line iteration bug in tests for LOAD_SAMPLESHEET and LOAD_DOWNSTREAM_DATA
- Added new Dockerfiles (custom containers that will be required for caching of large reference files), along with the utility script `bin/build-push-docker.sh` to build and push to Dockerhub.
- Added more unit tests in the pytest file for ANNOTATE_VIRUS_INFECTION.
<<<<<<< HEAD
- Fixed FILTER_VIRAL_SAM grouping bug for concordant pairs with identical positions but different alignment scores
=======
- Added bugfix for `RAISE_TAXONOMY_RANKS` to account for change in classification of "Viruses" taxon in NCBI taxonomy database.
>>>>>>> 77c24dae

# v3.0.0.0

### Breaking changes

- Changed `RUN` workflow viral taxonomic assignment from Kraken2 + aligner ensemble to aligner-only with multiple alignments + LCA algorithm:
    - Replaces `virus_hits_all.tsv.gz` with two new intermediate files: `aligner_hits_all.tsv.gz` (all viral alignments) and `lca_hits_all.tsv.gz` (LCA-processed reads)
    - Updates `virus_hits_final.tsv.gz` columns: removes Kraken2 columns, adds `aligner_` prefix columns for LCA assignments and `prim_align_` prefix columns for primary alignment details
    - Integrates EXTRACT_VIRAL_READS_SHORT_LCA functionality directly into EXTRACT_VIRAL_READS_SHORT (similarly for ONT)
    - No changes to input files or parameters required
- Removed `trace.txt` from expected pipeline outputs (as we have changed the trace filename to include a timestamp)

### Other changes

- Added clade counting to DOWNSTREAM. Added a module COUNT_READS_PER_CLADE, which counts the number of LCA-assigned reads in each viral clade. This module:
    - creates a new clade count output file `results_downstream/{sample}_clade_counts.tsv.gz`
    - does not modify any existing output.
    - is called directly in the DOWNSTREAM workflow. If we need more modules for clade counting in the future, will create a subworkflow.
- Updated EXTRACT_VIRAL_READS_SHORT and EXTRACT_VIRAL_READS_ONT for DOWNSTREAM compatibility:
    - Adds primary/secondary/supplementary alignment status tracking to enable duplicate marking in DOWNSTREAM
    - Creates PROCESS_LCA_ALIGNER_OUTPUT subworkflow to merge alignment information with LCA output
    - Ensures `virus_hits_final.tsv.gz` contains necessary columns for downstream duplicate analysis
- Updated DOWNSTREAM to handle LCA assignments above species level for BLAST validation:
    - Previously grouped reads by species taxid for BLAST validation, but LCA can assign reads to genus/family/higher ranks
    - Now groups reads by species taxid assignment if below species level, or by LCA taxid assignment if above species level
    - Renamed processes from "_SPECIES" to "_SELECTED_TAXID" to reflect this broader taxonomic grouping
    - Also updated RUN_VALIDATION to accept the new LCA output format
- Updated SORT_FASTQ to sort alphanumerically
- Updated documentation for LCA integration:
    - Added `docs/lca.md` explaining the LCA algorithm and how it assigns taxonomic IDs to reads with multiple viral alignments
    - Added `docs/lca_intermediates.md` documenting the columns in new intermediate files (`aligner_hits_all.tsv.gz` and `lca_hits_all.tsv.gz`)
    - Updated `docs/run.md` and `docs/virus_hits_final.md` with new column descriptions and workflow changes

# v2.10.0.1
- Removed extremely long reads (>500000bp) before FASTQC on ONT data, and upped memory resources for FASTQC, to avoid out-of-memory errors.
- Made separate run_illumina.config and run_ont.config files to record correct BLAST defaults for each.

# v2.10.0.0
- Moved all outputs to main workflow for compatibility with Nextflow 25.04, and made pipeline compliant with new strict syntax. 
    - Pipeline is now *incompatible* with Nextflow 24.
- Changed column names in `virus_hits_final.tsv` for consistency between Illumina and ONT output:
    - Added `docs/virus_hits_final.md` with full documentation of column names.
    - Column prefixes `bowtie2_` and `minimap2_` changed to `aligner_`.
    - Removed columns `bowtie2_fragment_length_fwd/rev`, `minimap2_query_sequence`, `minimap2_read_length`, `minimap2_ref_start/end`, `minimap2_alignment_start/end`.
    - Added boolean columns `query_rc_by_aligner` and `query_rc_by_aligner_rev` to keep track of when the aligner reverse-complements a read; updated `query_seq` to undo the reverse complement operation.  
    - Changed column prefixes from `kraken_` to `kraken2_`.
- Made more processes compatible with ONT/other unpaired data:
    - `run_validation` workflow now runs on ONT/other unpaired data.
    - Updated EXTRACT_VIRAL_HITS_TO_FASTQ_NOREF_LABELED to infer endedness based on the input file and to work correctly on both unpaired and paired-end data. 
    - Updated BOWTIE2 and PROCESS_VIRAL_BOWTIE2_SAM to handle unpaired input data.
- Overhauled MARK_ALIGNMENT_DUPLICATES:
    - Increased computational efficiency:
        - Added multithreaded processing of easily parallelizable steps.
        - Reworked assignment of reads to duplicate groups to avoid slow all-vs-all comparisons.
    - Made MARK_ALIGNMENT_DUPLICATES explicitly handle NAs:
        - Now if the forward reads match and the reverse read alignments are NA, reads will be marked as duplicates. This is more conservative than the previous approach, which excluded reads from duplicate groups if either alignment was NA.     
- Completed work on post-hoc validation and integrated into DOWNSTREAM workflow:
    - Updated VALIDATE_VIRAL_ASSIGNMENTS to concatenate across species before rather than after BLAST_VIRAL, dramatically reducing per-process fixed costs of running BLAST. (Involved updates to PROPAGATE_VALIDATION_INFORMATION as well as new CONCATENATE_FASTA_ACROSS_SPECIES subworkflow and CONCATENATE_FASTN_LABELED process.)
    - Updated COMPUTE_TAXID_DISTANCE to compute distance from each taxid to their LCA rather than a single relative distance.
    - Modified COMPUTE_TAXID_DISTANCE and VALIDATE_CLUSTER_REPRESENTATIVES to use parameter maps.
    - Added VALIDATE_VIRAL_ASSIGNMENTS to the DOWNSTREAM workflow and wrote associated tests.
- Preparatory work for implementing LCA (lowest common ancestor) analysis:
    - Added FILTER_VIRAL_SAM process for consolidated preprocessing of viral alignments before converting to a TSV to run LCA on.
    - Created new temporary workflow EXTRACT_VIRAL_READS_SHORT_LCA, that will eventually replace EXTRACT_VIRAL_READS_SHORT. In this workflow:
        - Changed Bowtie2 to run with multiple alignments.
        - Conducted contaminant and score filtering of Bowtie2 reads before running LCA.
        - Removed the TAXONOMY subworkflow (effectively removing our usage of Kraken2 in identifying viral reads).
        - Updated EXTRACT_VIRAL_READS_SHORT_LCA such that the output viral hits table is compatible with the DOWNSTREAM workflow
- Other updates:
    - Added developer documentation (docs/developer.md).
    - Switched to a defined release from [VirusHostDB](https://www.genome.jp/virushostdb), as the previous link (https://www.genome.jp/virushostdb/virushostdb.tsv) is currently broken.
    - Made trace files generated by Nextflow for RUN and DOWNSTREAM unique across runs by adding timestamps to the filenames (prevents overwriting when running multiple attempts in the same directory).

# v2.9.0.4
- Updated markAlignmentDuplicates module to reduce memory overhead and increase memory allocation (which collectively should avoid out-of-memory errors in DOWNSTREAM on large read groups).

# v2.9.0.3
- Make sure field per_tile_sequence_quality is always present in multiqc output summary file, to allow pipeline to run successfully on a mix of empty and non-empty files
- Add set -eou pipefail to all ONT processes with pipes; make MASK_FASTQ_READS robust to empty files; add empty file tests for MASK_FASTQ_READS and MINIMAP2

# v2.9.0.2
- Continued working on post-hoc validation of putative viral hits in the DOWNSTREAM workflow
    - Implemented VALIDATE_CLUSTER_REPRESENTATIVES subworkflow for comparing Bowtie2 and BLAST-LCA assignments, including new SELECT_TSV_COLUMNS and COMPUTE_TAXID_DISTANCE processes
    - Implemented PROPAGATE_VALIDATION_INFORMATION subworkflow to merge cluster-representative validation information back into raw hits TSV
    - Implemented CHECK_TSV_DUPLICATES process and added to SPLIT_VIRAL_TSV_BY_SPECIES to prevent many-to-many joins during post-hoc validation
    - Implemented CONCATENATE_TSVS_ACROSS_SPECIES subworkflow for reconstructing grouped viral hits TSV from species-specific TSVs
- Modified SORT_TSV behavior to avoid out-of-memory errors.
- Updated trace path for DOWNSTREAM workflow to avoid overwriting RUN workflow trace.

# v2.9.0.1
- Modified Github Actions to pull specific Nextflow version (rather than "latest")
- Fixed missing-columns bug for empty files in SUMMARIZE_MULTIQC
- Restructured SORT_TSV process to improve memory efficiency
- Continued working on post-hoc validation of putative viral hits in the DOWNSTREAM workflow
    - Split out core of BLAST_VIRAL subworkflow into a new BLAST_FASTA subworkflow that is called by both BLAST_VIRAL and VALIDATE_VIRAL_ASSIGNMENTS
    - Added tests for BLAST_FASTA and updated tests for VALIDATE_VIRAL_ASSIGNMENTS
    - Implemented basic algorithm for computing the lowest common ancestor of sets of taxids in tabular TSV data (LCA_TSV), including special handling of artificial and unclassified taxids
    - Integrated LCA_TSV into BLAST_FASTA subworkflow and updated tests

# v2.9.0.0
- Implemented ONT analysis in the RUN workflow
    - Combined run_dev_se.nf with run.nf
    - Renamed `hits_filtered` outputs of short-read workflow and `hits_hv` outputs of ONT workflow to `hits_final` for consistency across platforms
    - Also renamed `hits_all` output of short-read pipeline to `hits_unfiltered`
    - Added end-to-end tests for ONT to github actions
- Prepared DOWNSTREAM workflow for running with internal mgs-orchestrator repo
    - Added `expected-outputs-downstream.txt` file containing list of expected output files for the DOWNSTREAM workflow
    - Modified output paths for non-results DOWNSTREAM outputs to avoid overwriting RUN outputs
    - Changed strict-join of hits and grouping TSVs across sample names to inner-join (to drop samples that are not present in both TSVs)
- Began development of post-hoc validation of putative viral hits in the DOWNSTREAM workflow
    - Split viral hits TSV by assigned species and extract read sequences (SPLIT_VIRAL_TSV_BY_SPECIES)
    - Cluster within species with VSEARCH and obtain representative sequences (CLUSTER_VIRAL_ASSIGNMENTS)
    - Split out merge/join part of TAXONOMY workflow into its own subworkflow (MERGE_JOIN_READS) that can be used by both TAXONOMY and post-hoc validation (with associated tests)
- Added a development_mode parameter to LOAD_SAMPLESHEET to allow testing on non-implemented platform/endedness
- Get rid of lingering references to human viruses/HV in comments, variable names, etc.
- Updated SUBSET_FASTQ to handle plaintext and FASTA input (and renamed to SUBSET_FASTN)
- Modified various RUN workflow components to correctly handle empty input files (which previously caused failures).
- Added `test_component_dependencies.py` script to test all modules, subworkflows, and workflows that depend on a given component (e.g., BBDUK, or TAXONOMY)

# v2.8.3.2
- Modified FASTQ_LABELED to use fixed cpus and memory, and added `--memory` parameter to make full use of available memory.
- Added pass/fail test for FASTQC_LABELED.
- Removed unused QC processes.
- Added rank-raised taxids to viral taxonomy DB output by INDEX workflow.

# v2.8.3.1
- Added `expected-outputs-run.txt` file containing list of expected output files for the `RUN` workflow (excluding BLAST validation).
- Minor updates to logging filenames.

# v2.8.3.0
- **Lowered Bracken read threshold for taxon classification**

# v2.8.2.0
- **Increased runtime Bowtie2 score threshold for viral read identification**
- Updated Github Actions to use NAO secrets to access buckets containing test data
- Removed generate-samplesheet.py, as functionality has moved to internal mgs-metadata repo
- Added ability to set BLAST parameters `qcov_hsp_perc` and `perc_id`
- Added MINIMAP2 classification of ONT reads to PROFILE subworkflow
- Replaced boolean `params.ont` with string `params.platform` and added platform checking to LOAD_SAMPLESHEET
- Fixed bug in running RUN_VALIDATION workflow with a FASTQ file

# v2.8.1.2
- Made Cutadapt mismatch rate parameter configurable
- Fixed issues with BLAST bitscore filtering
- Increased memory allocation for EXTRACT_VIRAL_HITS_TO_FASTQ
- Implemented version compatibility checking between pipeline and index
- Added ONT virus identification support:
    - Created new EXTRACT_VIRAL_READS_ONT subworkflow for processing ONT reads
    - Renamed original EXTRACT_VIRAL_READS workflow to EXTRACT_VIRAL_READS_SHORT to differentiate from ONT processing
    - Added non-streaming version of MINIMAP2 alignment process
    - Added new modules for ONT-specific processing:
        - MASK_FASTQ_READS for masking low complexity regions in reads
        - EXTRACT_SHARED_FASTQ_READS for extracting reads shared between FASTQ files
        - PROCESS_VIRAL_MINIMAP2_SAM for adding reference taxids and clean read information
    - Edited FILTLONG to accept customizable parameters (min_length, max_length, min_mean_q)
    - Added new low-complexity fastq test file.

# v2.8.1.1
- Modified Kraken2 DB handling in index workflow to avoid staging
- Updated defaults in index configs

# v2.8.1.0
- Added downstream duplicate marking functionality via new DOWNSTREAM workflow
    - Fixed JOIN_TSVS to correctly handle many-to-one joins
    - Added strict join mode to JOIN_TSVS
    - Altered PROCESS_VIRAL_BOWTIE2_SAM to make ordering of genome IDs for split alignments predictable (necessary for downstream duplicate marking)
- Updated ANNOTATE_VIRUS_INFECTION to better handle taxa that are missing from Virus-Host DB, and added corresponding tests and documentation.
- Began implementing pipeline components for analyzing ONT data:
    - Added generation of minimap2 indices to INDEX workflow (human, viral, contaminant, and ribosomal).
    - Added LSU and SSU tags to respective small and large ribosomal subunit genomes in the composite ribosomal reference fasta.
    - Added MINIMAP2_INDEX and MINIMAP2 processes for indexing reference genomes and aligning reads to them.
- Added documentation on running the pipeline reproducibly
- Fixed some local unit tests

# v2.8.0.0
- Major changes to many parts of the pipeline as part of a general performance overhaul
    - Modified most processes in the RUN and RUN_VALIDATION workflows to stream data in and out rather than reading whole files
    - As part of the previous change, modified most processes in the RUN and RUN_VALIDATION workflows to work with interleaved rather than paired sequence data
    - Modified BLASTN filtering to take into account bitscore ratio versus best hit for each query
    - Replaced many specific tabular manipulation processes with basic operations: JOIN_TSVS, CONCATENATE_TSVS, ADD_FIXED_COLUMN, etc
    - Removed grouping and group-dependent functionality (in particular, deduplication and clade counting); entire pipeline now operates on a per-sample basis
    - Added unit tests for many processes and workflows
    - Added configurable seeding for testing non-deterministic processes via `params.random_seed`
    - Made Bracken read threshold configurable via `params.bracken_threshold`
    - Removed numerous orphaned modules and processes
- Large changes to outputs:
    - Main output directory no longer contains FASTA files for viral hits (interleaved FASTQ file now saved to intermediates)
    - Clade counts are no longer produced
    - QC and BLAST outputs now show statistics for interleaved files rather than showing forward and reverse reads separately
    - Added new intermediate outputs, including unfiltered viral hits and interleaved FASTQ from EXTRACT_VIRAL_READS
    - Viral hits TSV moved from `virus_hits_db.tsv.gz` to `virus_hits_filtered.tsv.gz`
    - Numerous changes to column names in viral hits TSV, mainly to improve clarity
- Minor changes and fixes:
    - Updated mislabeled processes
    - Fixed bug where multiqc doesn't output sequence length stats if all sequences are the same length
    - Unzipped files in `test-data` directory
    - Added new script, `bin/run_parallel_test.sh`, that allows users to run nf-test tests locally in parallel
    - Assorted updates to documentation
    - Removed some defaults from config files
    - Fixed mislabeled parameter in RUN_VALIDATION workflow

# v2.7.0.3
- Fixing link to configuration file in `README.md`

# v2.7.0.2
- Updated `pipeline-version.txt`

# v2.7.0.1
- Fixed index-related issues from v2.7.0.0:
    - Updated `EXTRACT_VIRAL_READS` to expect updated path to viral genome DB
    - Added `adapters` param to the index config file used to run our tests
    - Updated `RUN` and `RUN_VALIDATION` tests to use up-to-date test index (location: `s3://nao-testing/index/20250130`)

# v2.7.0.0
- Implemented masking of viral genome reference in index workflow with MASK_GENOME_FASTA to remove adapter, low-entropy and repeat sequences.
- Removed TRIMMOMATIC and BBMAP from EXTRACT_VIRAL_READS.
- Restructured subworkflows to take advantage of new viral genome masking:
    - Split PROFILE workflow into SUBSET_TRIM, RUN_QC, and PROFILE subworkflows
    - Moved FASTP read cleaning downstream of BBDUK_HITS (in EXTRACT_VIRAL_READS) and subsetting (in SUBSET_TRIM)
    - Moved FASTQC and MultiQC to after subsetting (in RUN_QC)
    - Removed RAW, CLEAN, and PROCESS_OUTPUT subworkflows
    - Added COUNT_TOTAL_READS subworkflow to count the total number of reads in each sample.
- Replace generate_samplesheet.sh with generate_samplesheet.py
- Fixed bug in extractUnconcReadID that would cause the pipeline to fail if it contained the string 'YT' in the read id.
- Remove `params.quality_encoding` as it was used only by TRIMMOMATIC
- Added length distribution information to QC output
- **Renamed QC output files to reflect the fact that they now only contain QC information on a subset of reads (e.g. `qc_basic_stats.tsv.gz` -> `subset_qc_basic_stats.tsv.gz`)**
- **New QC output files: `read_counts.tsv.gz`, `subset_qc_length_stats.tsv.gz`**

# v2.6.0.0
- Updated version to reflect the new versioning scheme, which is described in `docs/version_schema.md`.

# v2.5.4
- Fixed fatal bug in `configs/run_validation.config` that prevents users from running the `RUN_VALIDATION` workflow.

# v2.5.3
- Added new LOAD_SAMPLESHEET subworkflow to centralize samplesheet processing
- Updated tags to prevent inappropriate S3 auto-cleanup
- Testing infrastructure
  - Split up the tests in `End-to-end MGS workflow test` so that they can be run in parallel on Github Actions.
  - Implemented an end-to-end test that checks if the RUN workflow produces the correct output. The correct output for the test has been saved in `test-data/gold-standard-results` so that the user can diff the output of their test with the correct output to check where their pipeline might be failing.
- Began development of single-end read processing (still in progress)
    - Restructured RAW, CLEAN, QC, TAXONOMY, and PROFILE workflows to handle both single-end and paired-end reads
    - Added new FASTP_SINGLE, TRUNCATE_CONCAT_SINGLE, BBDUK_SINGLE, CONCAT_GROUP_SINGLE, SUBSET_READS_SINGLE and SUBSET_READS_SINGLE_TARGET processes to handle single-end reads
    - Created separate end-to-end test workflow for single-end processing (which will be removed once single-end processing is fully integrated)
    - Modified samplesheet handling to support both single-end and paired-end data
    - Updated generate_samplesheet.sh to handle single-end data with --single_end flag
    - Added read_type.config to handle single-end vs paired-end settings (set automatically based on samplesheet format)
    - Created run_dev_se.config and run_dev_se.nf for single-end development testing (which will be removed once single-end processing is fully integrated)
    - Added single-end samplesheet to test-data

# v2.5.2
- Changes to default read filtering:
    - Relaxed FASTP quality filtering (`--cut_mean_quality` and `--average_qual` reduced from 25 to 20).
    - Relaxed BBDUK viral filtering (switched from 3 21-mers to 1 24-mer).
- Overhauled BLAST validation functionality:
    - BLAST now runs on forward and reverse reads independently
    - BLAST output filtering no longer assumes specific filename suffixes
    - Paired BLAST output includes more information
    - RUN_VALIDATION can now directly take in FASTA files instead of a virus read DB
    - Fixed issues with publishing BLAST output under new Nextflow version
- Implemented nf-test for end-to-end testing of pipeline functionality
    - Implemented test suite in `tests/main.nf.test`
    - Reconfigured INDEX workflow to enable generation of miniature index directories for testing
    - Added Github Actions workflow in `.github/workflows/end-to-end.yml`
    - Pull requests will now fail if any of INDEX, RUN, or RUN_VALIDATION crashes when run on test data.
    - Generated first version of new, curated test dataset for testing RUN workflow. Samplesheet and config file are available in `test-data`. The previous test dataset in `test` has been removed.
- Implemented S3 auto-cleanup:
    - Added tags to published files to facilitate S3 auto-cleanup
    - Added S3 lifecycle configuration file to `ref`, along with a script in `bin` to add it to an S3 bucket
- Minor changes
    - Added logic to check if `grouping` variable in `nextflow.config` matches the input samplesheet, if it doesn't, the code throws an error.
    - Externalized resource specifications to `resources.config`, removing hardcoded CPU/memory values
    - Renamed `index-params.json` to `params-index.json` to avoid clash with Github Actions
    - Removed redundant subsetting statement from TAXONOMY workflow.
    - Added --group_across_illumina_lanes option to generate_samplesheet

# v2.5.1
- Enabled extraction of BBDuk-subset putatively-host-viral raw reads for downstream chimera detection.
- Added back viral read fields accidentally being discarded by COLLAPSE_VIRUS_READS.

# v2.5.0
- Reintroduced user-specified sample grouping and concatenation (e.g. across sequencing lanes) for deduplication in PROFILE and EXTRACT_VIRAL_READS.
- Generalised pipeline to detect viruses infecting arbitrary host taxa (not just human-infecting viruses) as specified by `ref/host-taxa.tsv` and config parameters.
- Configured index workflow to enable hard-exclusion of specific virus taxa (primarily phages) from being marked as infecting ost taxa of interest.
- Updated pipeline output code to match changes made in latest Nextflow update (24.10.0).
- Created a new script `bin/analyze-pipeline.py` to analyze pipeline structure and identify unused workflows and modules.
- Cleaned up unused workflows and modules made obsolete in this and previous updates.
- Moved module scripts from `bin` to module directories.
- Modified trace filepath to be predictable across runs.
- Removed addParams calls when importing dependencies (deprecated in latest Nextflow update).
- Switched from nt to core_nt for BLAST validation.
- Reconfigured QC subworkflow to run FASTQC and MultiQC on each pair of input files separately (fixes bug arising from allowing arbitrary filenames for forward and reverse read files).

# v2.4.0
- Created a new output directory where we put log files called `logging`.
- Added the trace file from Nextflow to the `logging` directory which can be used for understanding cpu, memory usage, and other infromation like runtime. After running the pipeline, `plot-timeline-script.R` can be used to generate a useful summary plot of the runtime for each process in the pipeline.
- Removed CONCAT_GZIPPED.
- Replaced the sample input format with something more similar to nf-core, called `samplesheet.csv`. This new input file can be generated using the script `generate_samplesheet.sh`.
- Now run deduplication on paired-ends reads using clumpify in the taxonomic workflow.
- Fragment length analysis and deduplication analysis.
  - BBtools: Extract the fragment length as well as the number of duplicates from the taxonomic workflow and add them to the `hv_hits_putative_collapsed.tsv.gz`.
  - Bowtie2: Conduct a duplication analysis on the aligned reads, then add the number of duplicates and fragment length to the `hv_hits_putative_collapsed.tsv.gz`.

# v2.3.3
- Added validation workflow for post-hoc BLAST validation of putative HV reads.

# v2.3.2
- Fixed subsetReads to run on all reads when the number of reads per sample is below the set threshold.

# v2.3.1

- Clarifications to documentation (in README and elsewhere)
- Re-added "joined" status marker to reads output by join_fastq.py

# v2.3.0
- Restructured run workflow to improve computational efficiency, especially on large datasets
    - Added preliminary BBDuk masking step to HV identification phase
    - Added read subsampling to profiling phase
    - Deleted ribodepletion and deduplication from preprocessing phase
    - Added riboseparation to profiling phase
    - Restructured profiling phase output
    - Added `addcounts` and `passes` flags to deduplication in HV identification phase
- Parallelized key bottlenecks in index workflow
- Added custom suffix specification for raw read files
- Assorted bug fixes

# v2.2.1
- Added specific container versions to `containers.config`
- Added version & time tracking to workflows
- Added index reference files (params, version) to run output
- Minor changes to default config files

# v2.2.0
- Major refactor
- Start of changelog<|MERGE_RESOLUTION|>--- conflicted
+++ resolved
@@ -6,11 +6,8 @@
 - Fixed line iteration bug in tests for LOAD_SAMPLESHEET and LOAD_DOWNSTREAM_DATA
 - Added new Dockerfiles (custom containers that will be required for caching of large reference files), along with the utility script `bin/build-push-docker.sh` to build and push to Dockerhub.
 - Added more unit tests in the pytest file for ANNOTATE_VIRUS_INFECTION.
-<<<<<<< HEAD
+- Added bugfix for `RAISE_TAXONOMY_RANKS` to account for change in classification of "Viruses" taxon in NCBI taxonomy database.
 - Fixed FILTER_VIRAL_SAM grouping bug for concordant pairs with identical positions but different alignment scores
-=======
-- Added bugfix for `RAISE_TAXONOMY_RANKS` to account for change in classification of "Viruses" taxon in NCBI taxonomy database.
->>>>>>> 77c24dae
 
 # v3.0.0.0
 
