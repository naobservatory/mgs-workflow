--- conflicted
+++ resolved
@@ -1,10 +1,8 @@
-<<<<<<< HEAD
+# v2.6.1.0 (in progress)
+- Replace Trimmomatic with Atria
+
 # v2.6.0.0
 - Updated version to reflect the new versioning scheme, which is described in `docs/version_schema.md`.
-=======
-# v2.5.5 (in progress)
-- Replace Trimmomatic with Atria
->>>>>>> 3dd470fb
 
 # v2.5.4
 - Fixed fatal bug in `configs/run_validation.config` that prevents users from running the `RUN_VALIDATION` workflow.
