<<<<<<< HEAD
# v2.8.1.1
- Modified Kraken2 DB handling in index workflow to avoid staging
=======
# v2.8.1.1-dev
- Made Cutadapt mismatch rate parameter configurable
>>>>>>> 6d2e4ada

# v2.8.1.0
- Added downstream duplicate marking functionality via new DOWNSTREAM workflow
    - Fixed JOIN_TSVS to correctly handle many-to-one joins
    - Added strict join mode to JOIN_TSVS
    - Altered PROCESS_VIRAL_BOWTIE2_SAM to make ordering of genome IDs for split alignments predictable (necessary for downstream duplicate marking)
- Updated ANNOTATE_VIRUS_INFECTION to better handle taxa that are missing from Virus-Host DB, and added corresponding tests and documentation.
- Began implementing pipeline components for analyzing ONT data:
    - Added generation of minimap2 indices to INDEX workflow (human, viral, contaminant, and ribosomal).
    - Added LSU and SSU tags to respective small and large ribosomal subunit genomes in the composite ribosomal reference fasta.
    - Added MINIMAP2_INDEX and MINIMAP2 processes for indexing reference genomes and aligning reads to them.
- Added documentation on running the pipeline reproducibly
- Fixed some local unit tests

# v2.8.0.0
- Major changes to many parts of the pipeline as part of a general performance overhaul
    - Modified most processes in the RUN and RUN_VALIDATION workflows to stream data in and out rather than reading whole files
    - As part of the previous change, modified most processes in the RUN and RUN_VALIDATION workflows to work with interleaved rather than paired sequence data
    - Modified BLASTN filtering to take into account bitscore ratio versus best hit for each query
    - Replaced many specific tabular manipulation processes with basic operations: JOIN_TSVS, CONCATENATE_TSVS, ADD_FIXED_COLUMN, etc
    - Removed grouping and group-dependent functionality (in particular, deduplication and clade counting); entire pipeline now operates on a per-sample basis
    - Added unit tests for many processes and workflows
    - Added configurable seeding for testing non-deterministic processes via `params.random_seed`
    - Made Bracken read threshold configurable via `params.bracken_threshold`
    - Removed numerous orphaned modules and processes
- Large changes to outputs:
    - Main output directory no longer contains FASTA files for viral hits (interleaved FASTQ file now saved to intermediates)
    - Clade counts are no longer produced
    - QC and BLAST outputs now show statistics for interleaved files rather than showing forward and reverse reads separately
    - Added new intermediate outputs, including unfiltered viral hits and interleaved FASTQ from EXTRACT_VIRAL_READS
    - Viral hits TSV moved from `virus_hits_db.tsv.gz` to `virus_hits_filtered.tsv.gz`
    - Numerous changes to column names in viral hits TSV, mainly to improve clarity
- Minor changes and fixes:
    - Updated mislabeled processes
    - Fixed bug where multiqc doesn't output sequence length stats if all sequences are the same length
    - Unzipped files in `test-data` directory
    - Added new script, `bin/run_parallel_test.sh`, that allows users to run nf-test tests locally in parallel
    - Assorted updates to documentation
    - Removed some defaults from config files
    - Fixed mislabeled parameter in RUN_VALIDATION workflow

# v2.7.0.3
- Fixing link to configuration file in `README.md`

# v2.7.0.2
- Updated `pipeline-version.txt`

# v2.7.0.1
- Fixed index-related issues from v2.7.0.0:
    - Updated `EXTRACT_VIRAL_READS` to expect updated path to viral genome DB
    - Added `adapters` param to the index config file used to run our tests
    - Updated `RUN` and `RUN_VALIDATION` tests to use up-to-date test index (location: `s3://nao-testing/index/20250130`)

# v2.7.0.0
- Implemented masking of viral genome reference in index workflow with MASK_GENOME_FASTA to remove adapter, low-entropy and repeat sequences.
- Removed TRIMMOMATIC and BBMAP from EXTRACT_VIRAL_READS.
- Restructured subworkflows to take advantage of new viral genome masking:
    - Split PROFILE workflow into SUBSET_TRIM, RUN_QC, and PROFILE subworkflows
    - Moved FASTP read cleaning downstream of BBDUK_HITS (in EXTRACT_VIRAL_READS) and subsetting (in SUBSET_TRIM)
    - Moved FASTQC and MultiQC to after subsetting (in RUN_QC)
    - Removed RAW, CLEAN, and PROCESS_OUTPUT subworkflows
    - Added COUNT_TOTAL_READS subworkflow to count the total number of reads in each sample.
- Replace generate_samplesheet.sh with generate_samplesheet.py
- Fixed bug in extractUnconcReadID that would cause the pipeline to fail if it contained the string 'YT' in the read id.
- Remove `params.quality_encoding` as it was used only by TRIMMOMATIC
- Added length distribution information to QC output
- **Renamed QC output files to reflect the fact that they now only contain QC information on a subset of reads (e.g. `qc_basic_stats.tsv.gz` -> `subset_qc_basic_stats.tsv.gz`)**
- **New QC output files: `read_counts.tsv.gz`, `subset_qc_length_stats.tsv.gz`**

# v2.6.0.0
- Updated version to reflect the new versioning scheme, which is described in `docs/version_schema.md`.

# v2.5.4
- Fixed fatal bug in `configs/run_validation.config` that prevents users from running the `RUN_VALIDATION` workflow.

# v2.5.3
- Added new LOAD_SAMPLESHEET subworkflow to centralize samplesheet processing
- Updated tags to prevent inappropriate S3 auto-cleanup
- Testing infrastructure
  - Split up the tests in `End-to-end MGS workflow test` so that they can be run in parallel on Github Actions.
  - Implemented an end-to-end test that checks if the RUN workflow produces the correct output. The correct output for the test has been saved in `test-data/gold-standard-results` so that the user can diff the output of their test with the correct output to check where their pipeline might be failing.
- Began development of single-end read processing (still in progress)
    - Restructured RAW, CLEAN, QC, TAXONOMY, and PROFILE workflows to handle both single-end and paired-end reads
    - Added new FASTP_SINGLE, TRUNCATE_CONCAT_SINGLE, BBDUK_SINGLE, CONCAT_GROUP_SINGLE, SUBSET_READS_SINGLE and SUBSET_READS_SINGLE_TARGET processes to handle single-end reads
    - Created separate end-to-end test workflow for single-end processing (which will be removed once single-end processing is fully integrated)
    - Modified samplesheet handling to support both single-end and paired-end data
    - Updated generate_samplesheet.sh to handle single-end data with --single_end flag
    - Added read_type.config to handle single-end vs paired-end settings (set automatically based on samplesheet format)
    - Created run_dev_se.config and run_dev_se.nf for single-end development testing (which will be removed once single-end processing is fully integrated)
    - Added single-end samplesheet to test-data

# v2.5.2
- Changes to default read filtering:
    - Relaxed FASTP quality filtering (`--cut_mean_quality` and `--average_qual` reduced from 25 to 20).
    - Relaxed BBDUK viral filtering (switched from 3 21-mers to 1 24-mer).
- Overhauled BLAST validation functionality:
    - BLAST now runs on forward and reverse reads independently
    - BLAST output filtering no longer assumes specific filename suffixes
    - Paired BLAST output includes more information
    - RUN_VALIDATION can now directly take in FASTA files instead of a virus read DB
    - Fixed issues with publishing BLAST output under new Nextflow version
- Implemented nf-test for end-to-end testing of pipeline functionality
    - Implemented test suite in `tests/main.nf.test`
    - Reconfigured INDEX workflow to enable generation of miniature index directories for testing
    - Added Github Actions workflow in `.github/workflows/end-to-end.yml`
    - Pull requests will now fail if any of INDEX, RUN, or RUN_VALIDATION crashes when run on test data.
    - Generated first version of new, curated test dataset for testing RUN workflow. Samplesheet and config file are available in `test-data`. The previous test dataset in `test` has been removed.
- Implemented S3 auto-cleanup:
    - Added tags to published files to facilitate S3 auto-cleanup
    - Added S3 lifecycle configuration file to `ref`, along with a script in `bin` to add it to an S3 bucket
- Minor changes
    - Added logic to check if `grouping` variable in `nextflow.config` matches the input samplesheet, if it doesn't, the code throws an error.
    - Externalized resource specifications to `resources.config`, removing hardcoded CPU/memory values
    - Renamed `index-params.json` to `params-index.json` to avoid clash with Github Actions
    - Removed redundant subsetting statement from TAXONOMY workflow.
    - Added --group_across_illumina_lanes option to generate_samplesheet

# v2.5.1
- Enabled extraction of BBDuk-subset putatively-host-viral raw reads for downstream chimera detection.
- Added back viral read fields accidentally being discarded by COLLAPSE_VIRUS_READS.

# v2.5.0
- Reintroduced user-specified sample grouping and concatenation (e.g. across sequencing lanes) for deduplication in PROFILE and EXTRACT_VIRAL_READS.
- Generalised pipeline to detect viruses infecting arbitrary host taxa (not just human-infecting viruses) as specified by `ref/host-taxa.tsv` and config parameters.
- Configured index workflow to enable hard-exclusion of specific virus taxa (primarily phages) from being marked as infecting ost taxa of interest.
- Updated pipeline output code to match changes made in latest Nextflow update (24.10.0).
- Created a new script `bin/analyze-pipeline.py` to analyze pipeline structure and identify unused workflows and modules.
- Cleaned up unused workflows and modules made obsolete in this and previous updates.
- Moved module scripts from `bin` to module directories.
- Modified trace filepath to be predictable across runs.
- Removed addParams calls when importing dependencies (deprecated in latest Nextflow update).
- Switched from nt to core_nt for BLAST validation.
- Reconfigured QC subworkflow to run FASTQC and MultiQC on each pair of input files separately (fixes bug arising from allowing arbitrary filenames for forward and reverse read files).

# v2.4.0
- Created a new output directory where we put log files called `logging`.
- Added the trace file from Nextflow to the `logging` directory which can be used for understanding cpu, memory usage, and other infromation like runtime. After running the pipeline, `plot-timeline-script.R` can be used to generate a useful summary plot of the runtime for each process in the pipeline.
- Removed CONCAT_GZIPPED.
- Replaced the sample input format with something more similar to nf-core, called `samplesheet.csv`. This new input file can be generated using the script `generate_samplesheet.sh`.
- Now run deduplication on paired-ends reads using clumpify in the taxonomic workflow.
- Fragment length analysis and deduplication analysis.
  - BBtools: Extract the fragment length as well as the number of duplicates from the taxonomic workflow and add them to the `hv_hits_putative_collapsed.tsv.gz`.
  - Bowtie2: Conduct a duplication analysis on the aligned reads, then add the number of duplicates and fragment length to the `hv_hits_putative_collapsed.tsv.gz`.

# v2.3.3
- Added validation workflow for post-hoc BLAST validation of putative HV reads.

# v2.3.2
- Fixed subsetReads to run on all reads when the number of reads per sample is below the set threshold.

# v2.3.1

- Clarifications to documentation (in README and elsewhere)
- Re-added "joined" status marker to reads output by join_fastq.py

# v2.3.0
- Restructured run workflow to improve computational efficiency, especially on large datasets
    - Added preliminary BBDuk masking step to HV identification phase
    - Added read subsampling to profiling phase
    - Deleted ribodepletion and deduplication from preprocessing phase
    - Added riboseparation to profiling phase
    - Restructured profiling phase output
    - Added `addcounts` and `passes` flags to deduplication in HV identification phase
- Parallelized key bottlenecks in index workflow
- Added custom suffix specification for raw read files
- Assorted bug fixes

# v2.2.1
- Added specific container versions to `containers.config`
- Added version & time tracking to workflows
- Added index reference files (params, version) to run output
- Minor changes to default config files

# v2.2.0
- Major refactor
- Start of changelog<|MERGE_RESOLUTION|>--- conflicted
+++ resolved
@@ -1,10 +1,9 @@
-<<<<<<< HEAD
+# v2.8.1.2-dev
+- Made Cutadapt mismatch rate parameter configurable
+
 # v2.8.1.1
 - Modified Kraken2 DB handling in index workflow to avoid staging
-=======
-# v2.8.1.1-dev
-- Made Cutadapt mismatch rate parameter configurable
->>>>>>> 6d2e4ada
+- Updated defaults in index configs
 
 # v2.8.1.0
 - Added downstream duplicate marking functionality via new DOWNSTREAM workflow
