# v2.8.0.0 (in development)
- Major changes to many parts of the pipeline as part of a general performance overhaul
    - Modified most processes in the RUN and RUN_VALIDATION workflows to stream data in and out rather than reading whole files
    - As part of the previous change, modified most processes in the RUN and RUN_VALIDATION workflows to work with interleaved rather than paired sequence data
    - Modified BLASTN filtering to take into account bitscore ratio versus best hit for each query
    - Replaced many specific tabular manipulation processes with basic operations: JOIN_TSVS, CONCATENATE_TSVS, ADD_FIXED_COLUMN, etc
    - Removed grouping and group-dependent functionality (in particular, deduplication and clade counting); entire pipeline now operates on a per-sample basis
    - Added unit tests for many processes and workflows
    - Added configurable seeding for testing non-deterministic processes via `params.random_seed`
    - Made Bracken read threshold configurable via `params.bracken_threshold`
    - Removed numerous orphaned modules and processes
- Large changes to outputs:
    - Main output directory no longer contains FASTA files for viral hits (interleaved FASTQ file now saved to intermediates)
    - Clade counts are no longer produced
    - QC and BLAST outputs now show statistics for interleaved files rather than showing forward and reverse reads separately
    - Added new intermediate outputs, including unfiltered viral hits and interleaved FASTQ from EXTRACT_VIRAL_READS
    - Viral hits TSV moved from `virus_hits_db.tsv.gz` to `virus_hits_filtered.tsv.gz`
    - Numerous changes to column names in viral hits TSV, mainly to improve clarity
- Updated mislabeled processes
<<<<<<< HEAD
- Fixed bug where multiqc doesn't output sequence length stats if all sequences are the same length
=======
- Added instructions for what to do should you run out of API requests for containers
-  Unzipped gold standard reference output in `test-data/gold-standard-results`
>>>>>>> 1b37a8ac

# v2.7.0.2
- Updated `pipeline-version.txt`

# v2.7.0.1
- Fixed index-related issues from v2.7.0.0:
    - Updated `EXTRACT_VIRAL_READS` to expect updated path to viral genome DB
    - Added `adapters` param to the index config file used to run our tests
    - Updated `RUN` and `RUN_VALIDATION` tests to use up-to-date test index (location: `s3://nao-testing/index/20250130`)

# v2.7.0.0
- Implemented masking of viral genome reference in index workflow with MASK_GENOME_FASTA to remove adapter, low-entropy and repeat sequences.
- Removed TRIMMOMATIC and BBMAP from EXTRACT_VIRAL_READS.
- Restructured subworkflows to take advantage of new viral genome masking:
    - Split PROFILE workflow into SUBSET_TRIM, RUN_QC, and PROFILE subworkflows
    - Moved FASTP read cleaning downstream of BBDUK_HITS (in EXTRACT_VIRAL_READS) and subsetting (in SUBSET_TRIM)
    - Moved FASTQC and MultiQC to after subsetting (in RUN_QC)
    - Removed RAW, CLEAN, and PROCESS_OUTPUT subworkflows
    - Added COUNT_TOTAL_READS subworkflow to count the total number of reads in each sample.
- Replace generate_samplesheet.sh with generate_samplesheet.py
- Fixed bug in extractUnconcReadID that would cause the pipeline to fail if it contained the string 'YT' in the read id.
- Remove `params.quality_encoding` as it was used only by TRIMMOMATIC
- Added length distribution information to QC output
- **Renamed QC output files to reflect the fact that they now only contain QC information on a subset of reads (e.g. `qc_basic_stats.tsv.gz` -> `subset_qc_basic_stats.tsv.gz`)**
- **New QC output files: `read_counts.tsv.gz`, `subset_qc_length_stats.tsv.gz`**

# v2.6.0.0
- Updated version to reflect the new versioning scheme, which is described in `docs/version_schema.md`.

# v2.5.4
- Fixed fatal bug in `configs/run_validation.config` that prevents users from running the `RUN_VALIDATION` workflow.

# v2.5.3
- Added new LOAD_SAMPLESHEET subworkflow to centralize samplesheet processing
- Updated tags to prevent inappropriate S3 auto-cleanup
- Testing infrastructure
  - Split up the tests in `End-to-end MGS workflow test` so that they can be run in parallel on Github Actions.
  - Implemented an end-to-end test that checks if the RUN workflow produces the correct output. The correct output for the test has been saved in `test-data/gold-standard-results` so that the user can diff the output of their test with the correct output to check where their pipeline might be failing.
- Began development of single-end read processing (still in progress)
    - Restructured RAW, CLEAN, QC, TAXONOMY, and PROFILE workflows to handle both single-end and paired-end reads
    - Added new FASTP_SINGLE, TRUNCATE_CONCAT_SINGLE, BBDUK_SINGLE, CONCAT_GROUP_SINGLE, SUBSET_READS_SINGLE and SUBSET_READS_SINGLE_TARGET processes to handle single-end reads
    - Created separate end-to-end test workflow for single-end processing (which will be removed once single-end processing is fully integrated)
    - Modified samplesheet handling to support both single-end and paired-end data
    - Updated generate_samplesheet.sh to handle single-end data with --single_end flag
    - Added read_type.config to handle single-end vs paired-end settings (set automatically based on samplesheet format)
    - Created run_dev_se.config and run_dev_se.nf for single-end development testing (which will be removed once single-end processing is fully integrated)
    - Added single-end samplesheet to test-data

# v2.5.2
- Changes to default read filtering:
    - Relaxed FASTP quality filtering (`--cut_mean_quality` and `--average_qual` reduced from 25 to 20).
    - Relaxed BBDUK viral filtering (switched from 3 21-mers to 1 24-mer).
- Overhauled BLAST validation functionality:
    - BLAST now runs on forward and reverse reads independently
    - BLAST output filtering no longer assumes specific filename suffixes
    - Paired BLAST output includes more information
    - RUN_VALIDATION can now directly take in FASTA files instead of a virus read DB
    - Fixed issues with publishing BLAST output under new Nextflow version
- Implemented nf-test for end-to-end testing of pipeline functionality
    - Implemented test suite in `tests/main.nf.test`
    - Reconfigured INDEX workflow to enable generation of miniature index directories for testing
    - Added Github Actions workflow in `.github/workflows/end-to-end.yml`
    - Pull requests will now fail if any of INDEX, RUN, or RUN_VALIDATION crashes when run on test data.
    - Generated first version of new, curated test dataset for testing RUN workflow. Samplesheet and config file are available in `test-data`. The previous test dataset in `test` has been removed.
- Implemented S3 auto-cleanup:
    - Added tags to published files to facilitate S3 auto-cleanup
    - Added S3 lifecycle configuration file to `ref`, along with a script in `bin` to add it to an S3 bucket
- Minor changes
    - Added logic to check if `grouping` variable in `nextflow.config` matches the input samplesheet, if it doesn't, the code throws an error.
    - Externalized resource specifications to `resources.config`, removing hardcoded CPU/memory values
    - Renamed `index-params.json` to `params-index.json` to avoid clash with Github Actions
    - Removed redundant subsetting statement from TAXONOMY workflow.
    - Added --group_across_illumina_lanes option to generate_samplesheet

# v2.5.1
- Enabled extraction of BBDuk-subset putatively-host-viral raw reads for downstream chimera detection.
- Added back viral read fields accidentally being discarded by COLLAPSE_VIRUS_READS.

# v2.5.0
- Reintroduced user-specified sample grouping and concatenation (e.g. across sequencing lanes) for deduplication in PROFILE and EXTRACT_VIRAL_READS.
- Generalised pipeline to detect viruses infecting arbitrary host taxa (not just human-infecting viruses) as specified by `ref/host-taxa.tsv` and config parameters.
- Configured index workflow to enable hard-exclusion of specific virus taxa (primarily phages) from being marked as infecting ost taxa of interest.
- Updated pipeline output code to match changes made in latest Nextflow update (24.10.0).
- Created a new script `bin/analyze-pipeline.py` to analyze pipeline structure and identify unused workflows and modules.
- Cleaned up unused workflows and modules made obsolete in this and previous updates.
- Moved module scripts from `bin` to module directories.
- Modified trace filepath to be predictable across runs.
- Removed addParams calls when importing dependencies (deprecated in latest Nextflow update).
- Switched from nt to core_nt for BLAST validation.
- Reconfigured QC subworkflow to run FASTQC and MultiQC on each pair of input files separately (fixes bug arising from allowing arbitrary filenames for forward and reverse read files).

# v2.4.0
- Created a new output directory where we put log files called `logging`.
- Added the trace file from Nextflow to the `logging` directory which can be used for understanding cpu, memory usage, and other infromation like runtime. After running the pipeline, `plot-timeline-script.R` can be used to generate a useful summary plot of the runtime for each process in the pipeline.
- Removed CONCAT_GZIPPED.
- Replaced the sample input format with something more similar to nf-core, called `samplesheet.csv`. This new input file can be generated using the script `generate_samplesheet.sh`.
- Now run deduplication on paired-ends reads using clumpify in the taxonomic workflow.
- Fragment length analysis and deduplication analysis.
  - BBtools: Extract the fragment length as well as the number of duplicates from the taxonomic workflow and add them to the `hv_hits_putative_collapsed.tsv.gz`.
  - Bowtie2: Conduct a duplication analysis on the aligned reads, then add the number of duplicates and fragment length to the `hv_hits_putative_collapsed.tsv.gz`.

# v2.3.3
- Added validation workflow for post-hoc BLAST validation of putative HV reads.

# v2.3.2
- Fixed subsetReads to run on all reads when the number of reads per sample is below the set threshold.

# v2.3.1

- Clarifications to documentation (in README and elsewhere)
- Re-added "joined" status marker to reads output by join_fastq.py

# v2.3.0
- Restructured run workflow to improve computational efficiency, especially on large datasets
    - Added preliminary BBDuk masking step to HV identification phase
    - Added read subsampling to profiling phase
    - Deleted ribodepletion and deduplication from preprocessing phase
    - Added riboseparation to profiling phase
    - Restructured profiling phase output
    - Added `addcounts` and `passes` flags to deduplication in HV identification phase
- Parallelized key bottlenecks in index workflow
- Added custom suffix specification for raw read files
- Assorted bug fixes

# v2.2.1
- Added specific container versions to `containers.config`
- Added version & time tracking to workflows
- Added index reference files (params, version) to run output
- Minor changes to default config files

# v2.2.0
- Major refactor
- Start of changelog<|MERGE_RESOLUTION|>--- conflicted
+++ resolved
@@ -17,12 +17,9 @@
     - Viral hits TSV moved from `virus_hits_db.tsv.gz` to `virus_hits_filtered.tsv.gz`
     - Numerous changes to column names in viral hits TSV, mainly to improve clarity
 - Updated mislabeled processes
-<<<<<<< HEAD
 - Fixed bug where multiqc doesn't output sequence length stats if all sequences are the same length
-=======
 - Added instructions for what to do should you run out of API requests for containers
--  Unzipped gold standard reference output in `test-data/gold-standard-results`
->>>>>>> 1b37a8ac
+- Unzipped gold standard reference output in `test-data/gold-standard-results`
 
 # v2.7.0.2
 - Updated `pipeline-version.txt`
