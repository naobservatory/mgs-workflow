--- conflicted
+++ resolved
@@ -7,23 +7,6 @@
 - Increased memory allocation for EXTRACT_VIRAL_HITS_TO_FASTQ
 - Implemented version compatibility checking between pipeline and index
 - Added ONT virus identification support:
-<<<<<<< HEAD
- - Created new EXTRACT_VIRAL_READS_ONT subworkflow for processing ONT reads
- - Renamed original EXTRACT_VIRAL_READS workflow to EXTRACT_VIRAL_READS_SHORT to differentiate from ONT processing
- - Added non-streaming version of MINIMAP2 alignment process
- - Added new modules for ONT-specific processing:
-   - MASK_FASTQ_READS for masking low complexity regions in reads
-   - EXTRACT_SHARED_FASTQ_READS for extracting reads shared between FASTQ files
-   - PROCESS_VIRAL_MINIMAP2_SAM for adding reference taxids and clean read information
- - Edited FILTLONG to accept customizable parameters (min_length, max_length, min_mean_q)
- - Added new container dependencies: minimap2_samtools and pysam_biopython
- - Added tests for all new processes and subworkflows. Added new low-complexity fastq test file.
- - Updated run_dev_ont.config file.
-- Added ONT support to PROFILE subworkflow.
- - Added MINIMAP2 classification of ONT reads to PROFILE subworkflow.
- - Added ONT parameter to run.nf's PROFILE execution.
- - Added ONT testing for PROFILE subworkflow.
-=======
     - Created new EXTRACT_VIRAL_READS_ONT subworkflow for processing ONT reads
     - Renamed original EXTRACT_VIRAL_READS workflow to EXTRACT_VIRAL_READS_SHORT to differentiate from ONT processing
     - Added non-streaming version of MINIMAP2 alignment process
@@ -32,8 +15,10 @@
         - EXTRACT_SHARED_FASTQ_READS for extracting reads shared between FASTQ files
         - PROCESS_VIRAL_MINIMAP2_SAM for adding reference taxids and clean read information
     - Edited FILTLONG to accept customizable parameters (min_length, max_length, min_mean_q)
-    - Added new low-complexity fastq test file.
->>>>>>> 4b5a95cf
+    - Added new low-complexity fastq test file.processing
+ - Added ONT taxonomic profiling support:
+    - Added MINIMAP2 classification of ONT reads to PROFILE subworkflow.
+    - Added ont parameter to run.nf.
 
 # v2.8.1.1
 - Modified Kraken2 DB handling in index workflow to avoid staging
