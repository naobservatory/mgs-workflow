--- conflicted
+++ resolved
@@ -1,4 +1,3 @@
-<<<<<<< HEAD
 # v3.0.0.0
 
 ### Breaking changes
@@ -31,8 +30,6 @@
     - Added `docs/lca_intermediates.md` documenting the columns in new intermediate files (`aligner_hits_all.tsv.gz` and `lca_hits_all.tsv.gz`)
     - Updated `docs/run.md` and `docs/virus_hits_final.md` with new column descriptions and workflow changes
 
-=======
->>>>>>> f2f7b97f
 # v2.10.0.1
 - Removed extremely long reads (>500000bp) before FASTQC on ONT data, and upped memory resources for FASTQC, to avoid out-of-memory errors.
 - Made separate run_illumina.config and run_ont.config files to record correct BLAST defaults for each.
