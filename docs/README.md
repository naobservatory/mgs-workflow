# Pipeline documentation

- **Installation and usage:**
    - [Installation instructions](docs/installation.md)
    - [AWS Batch setup](docs/batch.md)
    - [Usage instructions](docs/usage.md)
    - [Troubleshooting](docs/troubleshooting.md)
- **Workflow details:**
    - [INDEX workflow](docs/index.md)
    - [RUN workflow](docs/run.md)
    - [DOWNSTREAM workflow](docs/downstream.md)
- **Configuration and output:**
    - [Configuration files](docs/config.md)
    - [Pipeline outputs](docs/output.md)
- **Other:**
    - [Versioning](docs/versioning.md)
<<<<<<< HEAD
    - [Viral infection status annotation](docs/annotation.md)
=======
    - [Reproducibility](docs/reproducibility.md)
>>>>>>> 58d4aea1
<|MERGE_RESOLUTION|>--- conflicted
+++ resolved
@@ -14,8 +14,5 @@
     - [Pipeline outputs](docs/output.md)
 - **Other:**
     - [Versioning](docs/versioning.md)
-<<<<<<< HEAD
     - [Viral infection status annotation](docs/annotation.md)
-=======
-    - [Reproducibility](docs/reproducibility.md)
->>>>>>> 58d4aea1
+    - [Reproducibility](docs/reproducibility.md)