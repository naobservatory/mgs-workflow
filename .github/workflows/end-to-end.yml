name: End-to-end MGS workflow test

on: [pull_request]

jobs:
  test-index:
    runs-on: ubuntu-latest
    timeout-minutes: 10

    steps:
      - name: Checkout
        uses: actions/checkout@v4

      - name: Set up JDK 11
        uses: actions/setup-java@v4
        with:
          java-version: '11'
          distribution: 'adopt'

      - name: Setup Nextflow latest (stable)
        uses: nf-core/setup-nextflow@v1
        with:
          version: "latest"

      - name: Install nf-test
        run: |
          wget -qO- https://get.nf-test.com | bash
          sudo mv nf-test /usr/local/bin/

      - name: Run index workflow
        run: nf-test test --tag index --verbose
  test-run:
    runs-on: ubuntu-latest
    timeout-minutes: 10

    steps:
      - name: Checkout
        uses: actions/checkout@v4


      - name: Set up JDK 11
        uses: actions/setup-java@v4
        with:
          java-version: '11'
          distribution: 'adopt'

      - name: Setup Nextflow latest (stable)
        uses: nf-core/setup-nextflow@v1
        with:
          version: "latest"

      - name: Install nf-test
        run: |
          wget -qO- https://get.nf-test.com | bash
          sudo mv nf-test /usr/local/bin/

      - name: Run run workflow
        run: nf-test test --tag run --verbose

<<<<<<< HEAD

=======
>>>>>>> d0375abb
      - name: Run run_dev_se workflow
        run: nf-test test --tag run_dev_se --verbose

  test-validation:
    runs-on: ubuntu-latest
    timeout-minutes: 5

    steps:
      - name: Checkout
        uses: actions/checkout@v4

      - name: Set up JDK 11
        uses: actions/setup-java@v4
        with:
          java-version: '11'
          distribution: 'adopt'

      - name: Setup Nextflow latest (stable)
        uses: nf-core/setup-nextflow@v1
        with:
          version: "latest"

      - name: Install nf-test
        run: |
          wget -qO- https://get.nf-test.com | bash
          sudo mv nf-test /usr/local/bin/

      - name: Run run_validation workflow
        run: nf-test test --tag validation --verbose
<|MERGE_RESOLUTION|>--- conflicted
+++ resolved
@@ -57,10 +57,6 @@
       - name: Run run workflow
         run: nf-test test --tag run --verbose
 
-<<<<<<< HEAD
-
-=======
->>>>>>> d0375abb
       - name: Run run_dev_se workflow
         run: nf-test test --tag run_dev_se --verbose
 
