--- conflicted
+++ resolved
@@ -34,14 +34,8 @@
     }
     // BLAST validation on host-viral reads
     if ( params.blast_viral_fraction > 0 ) {
-<<<<<<< HEAD
         blast_db_path = "${params.ref_dir}/results/${params.blast_db_prefix}"
-        BLAST_VIRAL(fasta_ch, blast_db_path, params.blast_db_prefix, params.blast_viral_fraction, "32", "256 GB", "32 GB")
-=======
-        blast_db_path = "${params.ref_dir}/results/core_nt"
-        blast_db_prefix = "core_nt"
-        BLAST_VIRAL(fasta_ch, blast_db_path, blast_db_prefix, params.blast_viral_fraction, "32", "256 GB", "32 GB")
->>>>>>> cbe62707
+        BLAST_VIRAL(fasta_ch, blast_db_path, params.blast_db_prefix, params.blast_viral_fraction)
     }
     // Publish results (NB: BLAST workflow has its own publish directive)
     params_str = JsonOutput.prettyPrint(JsonOutput.toJson(params))
