--- conflicted
+++ resolved
@@ -12,11 +12,8 @@
 include { RAW } from "../subworkflows/local/raw"
 include { CLEAN } from "../subworkflows/local/clean"
 include { PROCESS_OUTPUT } from "../subworkflows/local/processOutput"
-<<<<<<< HEAD
 include { PROFILE } from "../subworkflows/local/profile"
-=======
 include { LOAD_SAMPLESHET } from "../subworkflows/local/loadSampleSheet"
->>>>>>> 6ad3ce2e
 nextflow.preview.output = true
 
 /*****************
@@ -37,12 +34,9 @@
         } else if (!params.grouping && check_grouping) {
             throw new Exception("Grouping is not enabled in config file, but group column is present in the samplesheet.")
         }
-<<<<<<< HEAD
     // Prepare Kraken DB
     kraken_db_path = "${params.ref_dir}/results/kraken_db"
-=======
     }
->>>>>>> 6ad3ce2e
 
     // Load samplesheet
     LOAD_SAMPLESHET(params.sample_sheet)
