--- conflicted
+++ resolved
@@ -105,8 +105,5 @@
         PROFILE.out.bracken >> "results"
         PROFILE.out.kraken >> "results"
         EXTRACT_ONT_VIRAL_READS.out.sam >> "results"
-<<<<<<< HEAD
-=======
-        HUMAN_SAM.out.human_sam >> "results"
->>>>>>> 2d8dfe4f
+        HUMAN_SAM.out.sam >> "results"
 }