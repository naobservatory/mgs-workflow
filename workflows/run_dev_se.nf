/***********************************************************************************************
| WORKFLOW: PREPROCESSING ON SHORT-READ MGS DATA (EITHER SINGLE-END OR PAIRED-END) |
***********************************************************************************************/

import groovy.json.JsonOutput
import java.time.LocalDateTime

/***************************
| MODULES AND SUBWORKFLOWS |
***************************/

include { LOAD_SAMPLESHEET } from "../subworkflows/local/loadSampleSheet"
include { COUNT_TOTAL_READS } from "../subworkflows/local/countTotalReads"
include { SUBSET_TRIM } from "../subworkflows/local/subsetTrim"
include { RUN_QC } from "../subworkflows/local/runQc"
include { PROFILE } from "../subworkflows/local/profile"
include { EXTRACT_VIRAL_READS_ONT } from "../subworkflows/local/extractViralReadsONT"
include { EXTRACT_VIRAL_READS_SHORT } from "../subworkflows/local/extractViralReadsShort"
include { BLAST_VIRAL } from "../subworkflows/local/blastViral"
include { CHECK_VERSION_COMPATIBILITY } from "../subworkflows/local/checkVersionCompatibility"

nextflow.preview.output = true

/*****************
| MAIN WORKFLOWS |
*****************/

// Complete primary workflow
workflow RUN_DEV_SE {
    // Check index/pipeline version compatibility
    pipeline_version_path = "${projectDir}/pipeline-version.txt"
    index_version_path = "${params.ref_dir}/logging/pipeline-version.txt"
    pipeline_min_index_version_path = "${projectDir}/pipeline-min-index-version.txt"
    index_min_pipeline_version_path = "${params.ref_dir}/logging/index-min-pipeline-version.txt"
    CHECK_VERSION_COMPATIBILITY(pipeline_version_path, index_version_path,
        pipeline_min_index_version_path, index_min_pipeline_version_path)

    // Setting reference paths
    kraken_db_path = "${params.ref_dir}/results/kraken_db"
    blast_db_path = "${params.ref_dir}/results/${params.blast_db_prefix}"

    // Load samplesheet
    LOAD_SAMPLESHEET(params.sample_sheet)
    samplesheet_ch = LOAD_SAMPLESHEET.out.samplesheet
    start_time_str = LOAD_SAMPLESHEET.out.start_time_str
    single_end_ch = LOAD_SAMPLESHEET.out.single_end

    // Count reads in files
    COUNT_TOTAL_READS(samplesheet_ch, single_end_ch)

    // Extract viral reads
    if ( params.ont ) {
        EXTRACT_VIRAL_READS_ONT(samplesheet_ch, params.ref_dir)
        hv_tsv_ch = EXTRACT_VIRAL_READS_ONT.out.hits_hv
        hv_fastqs = EXTRACT_VIRAL_READS_ONT.out.hits_fastq
    } else {
        hv_tsv_ch = Channel.empty()
        hv_fastqs = Channel.empty()
    }

    // BLAST viral reads
    if ( params.blast_viral_fraction > 0 ) {
        BLAST_VIRAL(hv_fastqs, blast_db_path, params.blast_db_prefix,
            params.blast_viral_fraction, params.blast_max_rank, params.blast_min_frac,
            params.random_seed)
        blast_subset_ch = BLAST_VIRAL.out.blast_subset
        blast_reads_ch = BLAST_VIRAL.out.subset_reads
    } else {
        blast_subset_ch = Channel.empty()
        blast_reads_ch = Channel.empty()
    }

    // Subset reads to target number, and trim adapters
    SUBSET_TRIM(samplesheet_ch, params.n_reads_profile,
        params.adapters, single_end_ch,
        params.ont, params.random_seed)

    // Run QC on subset reads before and after adapter trimming
    RUN_QC(SUBSET_TRIM.out.subset_reads, SUBSET_TRIM.out.trimmed_subset_reads, single_end_ch)

    // Profile ribosomal and non-ribosomal reads of the subset adapter-trimmed reads
<<<<<<< HEAD
    PROFILE(SUBSET_TRIM.out.trimmed_subset_reads, kraken_db_path, params.ref_dir, "0.4", "27", "ribo", params.bracken_threshold, single_end_ch, params.ont)
    bracken_ch = PROFILE.out.bracken
    kraken_ch = PROFILE.out.kraken
=======
    if ( params.ont ) {
        bracken_ch = Channel.empty()
        kraken_ch = Channel.empty()
    } else {
        PROFILE(SUBSET_TRIM.out.trimmed_subset_reads, kraken_db_path, params.ref_dir, "0.4", "27", "ribo",
            params.bracken_threshold, single_end_ch)
        bracken_ch = PROFILE.out.bracken
        kraken_ch = PROFILE.out.kraken
    }
>>>>>>> 613a91be

    // Get index files for publishing
    index_params_path = "${params.ref_dir}/input/index-params.json"
    index_params_path_new = "${params.base_dir}/work/params-index.json"
    index_version_path_new = "${params.base_dir}/work/pipeline-version-index.txt"
    index_min_pipeline_version_path_new = "${params.base_dir}/work/index-min-pipeline-version.txt"
    index_params_ch = Channel.fromPath(index_params_path)
        | map { file -> file.copyTo(index_params_path_new) }
    index_pipeline_version_ch = Channel.fromPath(index_version_path)
        | map { file -> file.copyTo(index_version_path_new) }
    index_compatibility_ch = Channel.fromPath(index_min_pipeline_version_path)
        | map { file -> file.copyTo(index_min_pipeline_version_path_new) }

    // Prepare other publishing variables
    params_str = JsonOutput.prettyPrint(JsonOutput.toJson(params))
    params_ch = Channel.of(params_str).collectFile(name: "run-params.json")
    time_ch = start_time_str.map { it + "\n" }.collectFile(name: "time.txt")
    version_ch = Channel.fromPath(pipeline_version_path)
    pipeline_compatibility_ch = Channel.fromPath(pipeline_min_index_version_path)

    // Publish results
    publish:
        // Saved inputs
        index_params_ch >> "input"
        index_pipeline_version_ch >> "logging"
        index_compatibility_ch >> "logging"
        Channel.fromPath(params.sample_sheet) >> "input"
        Channel.fromPath(params.adapters) >> "input"
        params_ch >> "input"
        time_ch >> "logging"
        version_ch >> "logging"
        pipeline_compatibility_ch >> "logging"
        // QC
        COUNT_TOTAL_READS.out.read_counts >> "results"
        RUN_QC.out.qc_basic >> "results"
        RUN_QC.out.qc_adapt >> "results"
        RUN_QC.out.qc_qbase >> "results"
        RUN_QC.out.qc_qseqs >> "results"
        RUN_QC.out.qc_lengths >> "results"
        // Final results
        hv_tsv_ch >> "results"
        hv_fastqs >> "intermediates"
        bracken_ch >> "results"
        kraken_ch >> "results"
        blast_subset_ch >> "results"
        blast_reads_ch >> "results"

}<|MERGE_RESOLUTION|>--- conflicted
+++ resolved
@@ -79,21 +79,9 @@
     RUN_QC(SUBSET_TRIM.out.subset_reads, SUBSET_TRIM.out.trimmed_subset_reads, single_end_ch)
 
     // Profile ribosomal and non-ribosomal reads of the subset adapter-trimmed reads
-<<<<<<< HEAD
     PROFILE(SUBSET_TRIM.out.trimmed_subset_reads, kraken_db_path, params.ref_dir, "0.4", "27", "ribo", params.bracken_threshold, single_end_ch, params.ont)
     bracken_ch = PROFILE.out.bracken
     kraken_ch = PROFILE.out.kraken
-=======
-    if ( params.ont ) {
-        bracken_ch = Channel.empty()
-        kraken_ch = Channel.empty()
-    } else {
-        PROFILE(SUBSET_TRIM.out.trimmed_subset_reads, kraken_db_path, params.ref_dir, "0.4", "27", "ribo",
-            params.bracken_threshold, single_end_ch)
-        bracken_ch = PROFILE.out.bracken
-        kraken_ch = PROFILE.out.kraken
-    }
->>>>>>> 613a91be
 
     // Get index files for publishing
     index_params_path = "${params.ref_dir}/input/index-params.json"
