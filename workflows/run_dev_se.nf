--- conflicted
+++ resolved
@@ -25,14 +25,11 @@
     start_time = new Date()
     start_time_str = start_time.format("YYYY-MM-dd HH:mm:ss z (Z)")
 
-<<<<<<< HEAD
-=======
     // Whether the underlying data is paired-end or single-end
     single_end = new File(params.sample_sheet).text.readLines()[0].contains('fastq_2') ? false : true
 
->>>>>>> 61ea369c
     // Prepare samplesheet
-    if (params.single_end) {
+    if (single_end) {
         if (params.grouping) {
             samplesheet = Channel
                 .fromPath(params.sample_sheet)
@@ -70,11 +67,11 @@
 
 
     // Preprocessing
-    RAW(samplesheet_ch, params.n_reads_trunc, "2", "4 GB", "raw_concat", params.single_end)
-    CLEAN(RAW.out.reads, params.adapters, "2", "4 GB", "cleaned", params.single_end)
+    RAW(samplesheet_ch, params.n_reads_trunc, "2", "4 GB", "raw_concat", single_end)
+    CLEAN(RAW.out.reads, params.adapters, "2", "4 GB", "cleaned", single_end)
 
     // Taxonomic profiling
-    PROFILE(CLEAN.out.reads, group_ch, kraken_db_path, params.n_reads_profile, params.ref_dir, "0.4", "27", "ribo", "${params.kraken_memory}", params.grouping, params.single_end)
+    PROFILE(CLEAN.out.reads, group_ch, kraken_db_path, params.n_reads_profile, params.ref_dir, "0.4", "27", "ribo", "${params.kraken_memory}", params.grouping, single_end)
 
     // Process output
     qc_ch = RAW.out.qc.concat(CLEAN.out.qc)
