/***********************************************************************************************
| WORKFLOW: PREPROCESSING ON SHORT-READ MGS DATA (EITHER SINGLE-END OR PAIRED-END) |
***********************************************************************************************/

import groovy.json.JsonOutput
import java.time.LocalDateTime

/***************************
| MODULES AND SUBWORKFLOWS |
***************************/

include { RAW } from "../subworkflows/local/raw"
include { CLEAN } from "../subworkflows/local/clean"
include { PROCESS_OUTPUT } from "../subworkflows/local/processOutput"
include { PROFILE } from "../subworkflows/local/profile"
include { LOAD_SAMPLESHEET } from "../subworkflows/local/loadSampleSheet"
nextflow.preview.output = true

/*****************
| MAIN WORKFLOWS |
*****************/

// Complete primary workflow
workflow RUN_DEV_SE {
    // Load samplesheet
    LOAD_SAMPLESHEET(params.sample_sheet)
    samplesheet_ch = LOAD_SAMPLESHEET.out.samplesheet
    group_ch = LOAD_SAMPLESHEET.out.group
    start_time_str = LOAD_SAMPLESHEET.out.start_time_str

    // Load kraken db path
    kraken_db_path = "${params.ref_dir}/results/kraken_db"


    // Preprocessing
    RAW(samplesheet_ch, params.n_reads_trunc, "2", "4 GB", "raw_concat", params.single_end)
    CLEAN(RAW.out.reads, params.adapters, "2", "4 GB", "cleaned", params.single_end)

    // Taxonomic profiling
    PROFILE(CLEAN.out.reads, group_ch, kraken_db_path, params.n_reads_profile, params.ref_dir, "0.4", "27", "ribo", params.grouping, params.single_end)

    // Process output
    qc_ch = RAW.out.qc.concat(CLEAN.out.qc)
    PROCESS_OUTPUT(qc_ch)

    // Publish results
    params_str = JsonOutput.prettyPrint(JsonOutput.toJson(params))
    params_ch = Channel.of(params_str).collectFile(name: "run-params.json")
    time_ch = start_time_str.map { it + "\n" }.collectFile(name: "time.txt")
    version_ch = Channel.fromPath("${projectDir}/pipeline-version.txt")
    index_params_ch = Channel.fromPath("${params.ref_dir}/input/index-params.json")
    .map { file -> file.copyTo("${params.base_dir}/work/params-index.json") }
    index_pipeline_version_ch = Channel.fromPath("${params.ref_dir}/logging/pipeline-version.txt")
    .map { file -> file.copyTo("${params.base_dir}/work/pipeline-version-index.txt") }
    publish:
        // Saved inputs
        index_params_ch >> "input"
        index_pipeline_version_ch >> "logging"
        Channel.fromPath(params.sample_sheet) >> "input"
        Channel.fromPath(params.adapters) >> "input"
        params_ch >> "input"
        time_ch >> "logging"
        version_ch >> "logging"
        // Intermediate files
        CLEAN.out.reads >> "intermediates/reads/cleaned"
        // QC
        PROCESS_OUTPUT.out.basic >> "results"
        PROCESS_OUTPUT.out.adapt >> "results"
        PROCESS_OUTPUT.out.qbase >> "results"
        PROCESS_OUTPUT.out.qseqs >> "results"
<<<<<<< HEAD
        PROCESS_OUTPUT.out.lengths >> "results"
=======
        // Final results
        PROFILE.out.bracken >> "results"
        PROFILE.out.kraken >> "results"
>>>>>>> 4d2bb4c8
}<|MERGE_RESOLUTION|>--- conflicted
+++ resolved
@@ -68,11 +68,8 @@
         PROCESS_OUTPUT.out.adapt >> "results"
         PROCESS_OUTPUT.out.qbase >> "results"
         PROCESS_OUTPUT.out.qseqs >> "results"
-<<<<<<< HEAD
         PROCESS_OUTPUT.out.lengths >> "results"
-=======
         // Final results
         PROFILE.out.bracken >> "results"
         PROFILE.out.kraken >> "results"
->>>>>>> 4d2bb4c8
-}+}
