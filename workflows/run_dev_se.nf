/***********************************************************************************************
| WORKFLOW: PREPROCESSING ON SHORT-READ MGS DATA (EITHER SINGLE-END OR PAIRED-END) |
***********************************************************************************************/

import groovy.json.JsonOutput
import java.time.LocalDateTime

/***************************
| MODULES AND SUBWORKFLOWS |
***************************/

include { RAW } from "../subworkflows/local/raw"
include { CLEAN } from "../subworkflows/local/clean"
include { PROCESS_OUTPUT } from "../subworkflows/local/processOutput"
if (params.ont) {
    include { EXTRACT_ONT_VIRAL_READS } from "../subworkflows/local/extractONTViralReads"
} else {
    include { EXTRACT_SHORT_VIRAL_READS } from "../subworkflows/local/extractShortViralReads"
}
include { PROFILE } from "../subworkflows/local/profile"
include { LOAD_SAMPLESHET } from "../subworkflows/local/loadSampleSheet"
nextflow.preview.output = true

/*****************
| MAIN WORKFLOWS |
*****************/

// Complete primary workflow
workflow RUN_DEV_SE {
    // Start time
    start_time = new Date()
    start_time_str = start_time.format("YYYY-MM-dd HH:mm:ss z (Z)")
    kraken_db_path = "${params.ref_dir}/results/kraken_db"
    // Will want to add these indices to the index workflow
    minimap2_human_index = "s3://nao-mgs-simon/ont-indices/2024-12-14/minimap2-human-index/chm13v2.0.mmi"
    minimap2_ribo_index = "s3://nao-mgs-simon/ont-indices/2024-12-14/minimap2-ribo-index/ribo-ref-concat-unique.mmi"
    minimap2_hv_index = "s3://nao-mgs-simon/ont-indices/2024-12-14/minimap2-hv-index/virus-genomes-filtered.mmi"
    hv_index = "s3://nao-mgs-wb/index/20241209/output/results/virus-genomes-filtered.fasta.gz"

    // Check if grouping column exists in samplesheet
    check_grouping = new File(params.sample_sheet).text.readLines()[0].contains('group') ? true : false
    if (params.grouping != check_grouping) {
        if (params.grouping && !check_grouping) {
            throw new Exception("Grouping enabled in config file, but group column absent from samplesheet.")
        } else if (!params.grouping && check_grouping) {
            throw new Exception("Grouping is not enabled in config file, but group column is present in the samplesheet.")
        }
    }

    // Load samplesheet
    LOAD_SAMPLESHET(params.sample_sheet)
    samplesheet_ch = LOAD_SAMPLESHET.out.samplesheet
    group_ch = LOAD_SAMPLESHET.out.group

    // Preprocessing
    RAW(samplesheet_ch, params.n_reads_trunc, "8", "16 GB", "raw_concat", params.single_end)
    CLEAN(RAW.out.reads, params.adapters, "8", "16 GB", "cleaned", params.single_end, minimap2_human_index)

    // Taxonomic profiling
    PROFILE(CLEAN.out.reads, group_ch, kraken_db_path, params.n_reads_profile, params.ref_dir, "0.4", "27", "ribo", params.grouping, params.single_end, minimap2_human_index, minimap2_ribo_index, hv_index)

    // Extract and count human-viral reads
    if (params.ont) {
        EXTRACT_ONT_VIRAL_READS(CLEAN.out.reads, group_ch, params.grouping, minimap2_hv_index)
    } else {
        EXTRACT_VIRAL_READS_SHORT(CLEAN.out.reads, group_ch, params.ref_dir, kraken_db_path, params.bt2_score_threshold, params.adapters, params.host_taxon, "1", "24", "viral", "${params.quality_encoding}", "${params.fuzzy_match_alignment_duplicates}", params.grouping, params.single_end)
    }

    // Process output
    qc_ch = RAW.out.qc.concat(CLEAN.out.qc)
    PROCESS_OUTPUT(qc_ch)

    // Publish results
    params_str = JsonOutput.prettyPrint(JsonOutput.toJson(params))
    params_ch = Channel.of(params_str).collectFile(name: "run-params.json")
    time_ch = Channel.of(start_time_str + "\n").collectFile(name: "time.txt")
    version_ch = Channel.fromPath("${projectDir}/pipeline-version.txt")
    index_params_ch = Channel.fromPath("${params.ref_dir}/input/index-params.json")
    .map { file -> file.copyTo("${params.base_dir}/work/params-index.json") }
    index_pipeline_version_ch = Channel.fromPath("${params.ref_dir}/logging/pipeline-version.txt")
    .map { file -> file.copyTo("${params.base_dir}/work/pipeline-version-index.txt") }
    publish:
        // Saved inputs
        index_params_ch >> "input"
        index_pipeline_version_ch >> "logging"
        Channel.fromPath(params.sample_sheet) >> "input"
        Channel.fromPath(params.adapters) >> "input"
        params_ch >> "input"
        time_ch >> "logging"
        version_ch >> "logging"
        // Intermediate files
        CLEAN.out.reads >> "intermediates/reads/cleaned"
        // QC
        PROCESS_OUTPUT.out.basic >> "results"
        PROCESS_OUTPUT.out.adapt >> "results"
        PROCESS_OUTPUT.out.qbase >> "results"
        PROCESS_OUTPUT.out.qseqs >> "results"
        PROCESS_OUTPUT.out.lengths >> "results"

        // Final results
<<<<<<< HEAD
        PROFILE.out.bracken >> "results"
        PROFILE.out.kraken >> "results"
        EXTRACT_ONT_VIRAL_READS.out.merged_sam >> "results"
=======
        // PROFILE.out.bracken >> "results"
        // PROFILE.out.kraken >> "results"
        EXTRACT_ONT_VIRAL_READS.out.sam >> "results"
>>>>>>> 400da68e
}<|MERGE_RESOLUTION|>--- conflicted
+++ resolved
@@ -98,13 +98,7 @@
         PROCESS_OUTPUT.out.lengths >> "results"
 
         // Final results
-<<<<<<< HEAD
         PROFILE.out.bracken >> "results"
         PROFILE.out.kraken >> "results"
         EXTRACT_ONT_VIRAL_READS.out.merged_sam >> "results"
-=======
-        // PROFILE.out.bracken >> "results"
-        // PROFILE.out.kraken >> "results"
-        EXTRACT_ONT_VIRAL_READS.out.sam >> "results"
->>>>>>> 400da68e
 }