/***********************************************************************************************
| WORKFLOW: PREPROCESSING, TAXONMIC PROFILING AND HUMAN VIRUS ANALYSIS ON SHORT-READ MGS DATA (EITHER SINGLE-END OR PAIRED-END) |
***********************************************************************************************/

/***************************
| MODULES AND SUBWORKFLOWS |
***************************/

include { LOAD_SAMPLESHEET } from "../subworkflows/local/loadSampleSheet"
include { COUNT_TOTAL_READS } from "../subworkflows/local/countTotalReads"
include { EXTRACT_VIRAL_READS_SHORT } from "../subworkflows/local/extractViralReadsShort"
include { EXTRACT_VIRAL_READS_ONT } from "../subworkflows/local/extractViralReadsONT"
include { SUBSET_TRIM } from "../subworkflows/local/subsetTrim"
include { RUN_QC } from "../subworkflows/local/runQc"
include { PROFILE} from "../subworkflows/local/profile"
include { BLAST_VIRAL } from "../subworkflows/local/blastViral"
include { CHECK_VERSION_COMPATIBILITY } from "../subworkflows/local/checkVersionCompatibility"
include { COPY_FILE_BARE as COPY_INDEX_PARAMS } from "../modules/local/copyFile"
include { COPY_FILE_BARE as COPY_INDEX_PIPELINE_VERSION } from "../modules/local/copyFile"
include { COPY_FILE_BARE as COPY_INDEX_COMPAT } from "../modules/local/copyFile"
include { COPY_FILE_BARE as COPY_VERSION } from "../modules/local/copyFile"
include { COPY_FILE_BARE as COPY_PIPELINE_COMPAT } from "../modules/local/copyFile"
include { COPY_FILE_BARE as COPY_SAMPLESHEET } from "../modules/local/copyFile"
include { COPY_FILE_BARE as COPY_ADAPTERS } from "../modules/local/copyFile"

/*****************
| MAIN WORKFLOWS |
*****************/

// Complete primary workflow
workflow RUN {
    main:
    // Check index/pipeline version compatibility
    pipeline_version_path = file("${projectDir}/pipeline-version.txt")
    index_version_path = file("${params.ref_dir}/logging/pipeline-version.txt")
    pipeline_min_index_version_path = file("${projectDir}/pipeline-min-index-version.txt")
    index_min_pipeline_version_path = file("${params.ref_dir}/logging/index-min-pipeline-version.txt")
    CHECK_VERSION_COMPATIBILITY(pipeline_version_path, index_version_path,
        pipeline_min_index_version_path, index_min_pipeline_version_path)

    // Setting reference paths
    kraken_db_path = "${params.ref_dir}/results/kraken_db"

    // Load samplesheet and check platform
    LOAD_SAMPLESHEET(params.sample_sheet, params.platform, false)
    samplesheet_ch = LOAD_SAMPLESHEET.out.samplesheet
    start_time_str = LOAD_SAMPLESHEET.out.start_time_str
    single_end_ch = LOAD_SAMPLESHEET.out.single_end

    // Count reads in files
    COUNT_TOTAL_READS(samplesheet_ch, single_end_ch)

    // Extract and count human-viral reads
    if ( params.platform == "ont" ) {
<<<<<<< HEAD
        EXTRACT_VIRAL_READS_ONT(samplesheet_ch, params.ref_dir, params.taxid_artificial, params.db_download_timeout)
=======
        EXTRACT_VIRAL_READS_ONT(samplesheet_ch, params.ref_dir, params.taxid_artificial)
>>>>>>> 7c23e2e2
        hits_fastq = EXTRACT_VIRAL_READS_ONT.out.hits_fastq
        hits_final = EXTRACT_VIRAL_READS_ONT.out.hits_final
        inter_lca = EXTRACT_VIRAL_READS_ONT.out.inter_lca
        inter_aligner = EXTRACT_VIRAL_READS_ONT.out.inter_minimap2
        bbduk_match = Channel.empty()
        bbduk_trimmed = Channel.empty()
     } else {
<<<<<<< HEAD
        def short_params = params.collectEntries { k, v -> [k, v] }
        short_params["aln_score_threshold"] = params.bt2_score_threshold // rename to match
        short_params["min_kmer_hits"] = "1"
        short_params["bbduk_suffix"] = "viral"
        short_params["k"] = "24" 
        EXTRACT_VIRAL_READS_SHORT(samplesheet_ch, params.ref_dir, short_params)
=======
        EXTRACT_VIRAL_READS_SHORT(samplesheet_ch, params.ref_dir, params.bt2_score_threshold,
            params.adapters, params.cutadapt_error_rate, "1", "24", "viral", params.taxid_artificial)
>>>>>>> 7c23e2e2
        hits_fastq = EXTRACT_VIRAL_READS_SHORT.out.hits_fastq
        hits_final = EXTRACT_VIRAL_READS_SHORT.out.hits_final
        inter_lca = EXTRACT_VIRAL_READS_SHORT.out.inter_lca
        inter_aligner = EXTRACT_VIRAL_READS_SHORT.out.inter_bowtie
        bbduk_match = EXTRACT_VIRAL_READS_SHORT.out.bbduk_match
        bbduk_trimmed = EXTRACT_VIRAL_READS_SHORT.out.bbduk_trimmed
    }
    // BLAST validation on host-viral reads (optional)
    if ( params.blast_viral_fraction > 0 ) {
        def blast_viral_params = params.collectEntries { k, v -> [k, v] }
        blast_viral_params["read_fraction"] = params.blast_viral_fraction // rename to match subworkflow input
        BLAST_VIRAL(hits_fastq, params.ref_dir, blast_viral_params)
        blast_subset_ch = BLAST_VIRAL.out.blast_subset
        blast_reads_ch = BLAST_VIRAL.out.subset_reads
    } else {
        blast_subset_ch = Channel.empty()
        blast_reads_ch = Channel.empty()
    }

    // Subset reads to target number, and trim adapters
    def subset_trim_params = params.collectEntries { k, v -> [k, v] }
    SUBSET_TRIM(samplesheet_ch, single_end_ch, subset_trim_params)

    // Run QC on subset reads before and after adapter trimming
    RUN_QC(SUBSET_TRIM.out.subset_reads, SUBSET_TRIM.out.trimmed_subset_reads, single_end_ch)

    // Profile ribosomal and non-ribosomal reads of the subset adapter-trimmed reads
    def profile_params = params.collectEntries { k, v -> [k, v] } + [min_kmer_fraction: "0.4", k: "27", ribo_suffix: "ribo"]
    PROFILE(SUBSET_TRIM.out.trimmed_subset_reads, kraken_db_path, params.ref_dir, single_end_ch, profile_params)

    // Get index files for publishing
    index_params_path = file("${params.ref_dir}/input/index-params.json")
    index_params_ch = COPY_INDEX_PARAMS(Channel.fromPath(index_params_path), "params-index.json")
    index_pipeline_version_ch = COPY_INDEX_PIPELINE_VERSION(Channel.fromPath(index_version_path), "pipeline-version-index.txt")
    index_min_pipeline_version_newpath = index_min_pipeline_version_path.getFileName().toString()
    index_compatibility_ch = COPY_INDEX_COMPAT(Channel.fromPath(index_min_pipeline_version_path), index_min_pipeline_version_newpath)

    // Prepare other publishing variables
    params_str = groovy.json.JsonOutput.prettyPrint(groovy.json.JsonOutput.toJson(params))
    params_ch = Channel.of(params_str).collectFile(name: "params-run.json")
    time_ch = start_time_str.map { it + "\n" }.collectFile(name: "time.txt")
    pipeline_version_newpath = pipeline_version_path.getFileName().toString()
    // Note: we send these input/logging files through a COPY_FILE_BASE process
    // because nextflow 25.04 now only publishes files that have passed through the working directory.
    // We first tried collectFile() as an alternative; however it intermittantly gives serialization errors.
    version_ch = COPY_VERSION(Channel.fromPath(pipeline_version_path), pipeline_version_newpath)
    pipeline_min_index_version_newpath = pipeline_min_index_version_path.getFileName().toString()
    pipeline_compatibility_ch = COPY_PIPELINE_COMPAT(Channel.fromPath(pipeline_min_index_version_path), pipeline_min_index_version_newpath)
    samplesheet_ch = COPY_SAMPLESHEET(Channel.fromPath(params.sample_sheet), "samplesheet.csv")
    adapters_ch = COPY_ADAPTERS(Channel.fromPath(params.adapters), "adapters.fasta")

    emit:
        input_run = index_params_ch.mix(samplesheet_ch, adapters_ch, params_ch)
        logging_run = index_pipeline_version_ch.mix(index_compatibility_ch, time_ch, version_ch, pipeline_compatibility_ch)
        intermediates_run = hits_fastq.mix(inter_lca, inter_aligner)
        reads_raw_viral = bbduk_match
        reads_trimmed_viral = bbduk_trimmed
        // Lots of results; split across 2 channels (QC, and other)
        qc_results_run = COUNT_TOTAL_READS.out.read_counts.mix(RUN_QC.out.qc_basic, RUN_QC.out.qc_adapt, RUN_QC.out.qc_qbase, RUN_QC.out.qc_qseqs, RUN_QC.out.qc_lengths)
        other_results_run = hits_final.mix(PROFILE.out.bracken, PROFILE.out.kraken, blast_subset_ch, blast_reads_ch)
}<|MERGE_RESOLUTION|>--- conflicted
+++ resolved
@@ -52,31 +52,26 @@
 
     // Extract and count human-viral reads
     if ( params.platform == "ont" ) {
-<<<<<<< HEAD
         EXTRACT_VIRAL_READS_ONT(samplesheet_ch, params.ref_dir, params.taxid_artificial, params.db_download_timeout)
-=======
-        EXTRACT_VIRAL_READS_ONT(samplesheet_ch, params.ref_dir, params.taxid_artificial)
->>>>>>> 7c23e2e2
         hits_fastq = EXTRACT_VIRAL_READS_ONT.out.hits_fastq
         hits_final = EXTRACT_VIRAL_READS_ONT.out.hits_final
+        inter_lca = EXTRACT_VIRAL_READS_ONT.out.inter_lca
+        inter_aligner = EXTRACT_VIRAL_READS_ONT.out.inter_minimap2
         inter_lca = EXTRACT_VIRAL_READS_ONT.out.inter_lca
         inter_aligner = EXTRACT_VIRAL_READS_ONT.out.inter_minimap2
         bbduk_match = Channel.empty()
         bbduk_trimmed = Channel.empty()
      } else {
-<<<<<<< HEAD
         def short_params = params.collectEntries { k, v -> [k, v] }
         short_params["aln_score_threshold"] = params.bt2_score_threshold // rename to match
         short_params["min_kmer_hits"] = "1"
         short_params["bbduk_suffix"] = "viral"
         short_params["k"] = "24" 
         EXTRACT_VIRAL_READS_SHORT(samplesheet_ch, params.ref_dir, short_params)
-=======
-        EXTRACT_VIRAL_READS_SHORT(samplesheet_ch, params.ref_dir, params.bt2_score_threshold,
-            params.adapters, params.cutadapt_error_rate, "1", "24", "viral", params.taxid_artificial)
->>>>>>> 7c23e2e2
         hits_fastq = EXTRACT_VIRAL_READS_SHORT.out.hits_fastq
         hits_final = EXTRACT_VIRAL_READS_SHORT.out.hits_final
+        inter_lca = EXTRACT_VIRAL_READS_SHORT.out.inter_lca
+        inter_aligner = EXTRACT_VIRAL_READS_SHORT.out.inter_bowtie
         inter_lca = EXTRACT_VIRAL_READS_SHORT.out.inter_lca
         inter_aligner = EXTRACT_VIRAL_READS_SHORT.out.inter_bowtie
         bbduk_match = EXTRACT_VIRAL_READS_SHORT.out.bbduk_match
