/***********************************************************************************************
| WORKFLOW: PREPROCESSING, TAXONOMIC PROFILING AND HUMAN-VIRUS ANALYSIS ON SHORT-READ MGS DATA |
***********************************************************************************************/

import groovy.json.JsonOutput
import java.time.LocalDateTime

/***************************
| MODULES AND SUBWORKFLOWS |
***************************/

<<<<<<< HEAD
include { RAW } from "../subworkflows/local/raw"
include { CLEAN } from "../subworkflows/local/clean"
include { EXTRACT_VIRAL_READS } from "../subworkflows/local/extractViralReads"
include { BLAST_VIRAL } from "../subworkflows/local/blastViral"
include { PROFILE } from "../subworkflows/local/profile"
=======
include { RAW } from "../subworkflows/local/raw" addParams(fastqc_cpus: "2", fastqc_mem: "4 GB", stage_label: "raw_concat")
include { CLEAN } from "../subworkflows/local/clean" addParams(fastqc_cpus: "2", fastqc_mem: "4 GB", stage_label: "cleaned")
include { EXTRACT_VIRAL_READS } from "../subworkflows/local/extractViralReads" addParams(min_kmer_hits: "3", k: "21", bbduk_suffix: "viral", encoding: "${params.quality_encoding}", fuzzy_match: "${params.fuzzy_match_alignment_duplicates}", grouping: params.grouping)
include { BLAST_VIRAL } from "../subworkflows/local/blastViral" addParams(blast_cpus: "32", blast_mem: "256 GB", blast_filter_mem: "32 GB")
include { PROFILE } from "../subworkflows/local/profile" addParams(min_kmer_fraction: "0.4", k: "27", bbduk_suffix: "ribo", kraken_memory: "${params.kraken_memory}", grouping: params.grouping)
>>>>>>> fc8de0bb
include { PROCESS_OUTPUT } from "../subworkflows/local/processOutput"
nextflow.preview.output = true

/*****************
| MAIN WORKFLOWS |
*****************/

// Complete primary workflow
workflow RUN {
    // Start time
    start_time = new Date()
    start_time_str = start_time.format("YYYY-MM-dd HH:mm:ss z (Z)")
    // Prepare samplesheet
    if ( params.grouping ) {
        samplesheet = Channel
            .fromPath(params.sample_sheet)
            .splitCsv(header: true)
            .map { row -> tuple(row.sample, file(row.fastq_1), file(row.fastq_2), row.group) }
        samplesheet_ch = samplesheet.map { sample, read1, read2, group -> tuple(sample, [read1, read2]) }
        group_ch = samplesheet.map { sample, read1, read2, group -> tuple(sample, group) }
    } else {
        samplesheet = Channel
            .fromPath(params.sample_sheet)
            .splitCsv(header: true)
            .map { row -> tuple(row.sample, file(row.fastq_1), file(row.fastq_2)) }
        samplesheet_ch = samplesheet.map { sample, read1, read2 -> tuple(sample, [read1, read2]) }
        group_ch = Channel.empty()
    }
    // Prepare Kraken DB
    kraken_db_path = "${params.ref_dir}/results/kraken_db"
    // Preprocessing
<<<<<<< HEAD
    RAW(samplesheet, params.n_reads_trunc, "2", "4 GB", "raw_concat")
    CLEAN(RAW.out.reads, params.adapters, "2", "4 GB", "cleaned")
    // Extract and count human-viral reads
    EXTRACT_VIRAL_READS(CLEAN.out.reads, params.ref_dir, kraken_db_path, params.bt2_score_threshold, params.adapters, params.host_taxon, "3", "21", "viral", "${params.quality_encoding}", "${params.fuzzy_match_alignment_duplicates}", "${params.kraken_memory}")
=======
    RAW(samplesheet_ch, params.n_reads_trunc)
    CLEAN(RAW.out.reads, params.adapters)
    // Extract and count human-viral reads
    EXTRACT_VIRAL_READS(CLEAN.out.reads, group_ch, params.ref_dir, kraken_db_path, params.bt2_score_threshold, params.adapters, params.host_taxon)
>>>>>>> fc8de0bb
    // BLAST validation on host-viral reads (optional)
    if ( params.blast_viral_fraction > 0 ) {
        blast_db_path = "${params.ref_dir}/results/core_nt"
        blast_db_prefix = "core_nt"
        BLAST_VIRAL(EXTRACT_VIRAL_READS.out.fasta, blast_db_path, blast_db_prefix, params.blast_viral_fraction, "32", "256 GB", "32 GB")
    }
    // Taxonomic profiling
<<<<<<< HEAD
    PROFILE(CLEAN.out.reads, kraken_db_path, params.n_reads_profile, params.ref_dir, "0.4", "27", "ribo", "${params.kraken_memory}")
=======
    PROFILE(CLEAN.out.reads, group_ch, kraken_db_path, params.n_reads_profile, params.ref_dir)
>>>>>>> fc8de0bb
    // Process output
    qc_ch = RAW.out.qc.concat(CLEAN.out.qc)
    PROCESS_OUTPUT(qc_ch)
    // Publish results
    params_str = JsonOutput.prettyPrint(JsonOutput.toJson(params))
    params_ch = Channel.of(params_str).collectFile(name: "run-params.json")
    time_ch = Channel.of(start_time_str + "\n").collectFile(name: "time.txt")
    version_ch = Channel.fromPath("${projectDir}/pipeline-version.txt")
    publish:
        // Saved inputs
        Channel.fromPath("${params.ref_dir}/input/index-params.json") >> "input"
        Channel.fromPath("${params.ref_dir}/logging/pipeline-version.txt").collectFile(name: "pipeline-version-index.txt") >> "logging"
        Channel.fromPath(params.sample_sheet) >> "input"
        Channel.fromPath(params.adapters) >> "input"
        params_ch >> "input"
        time_ch >> "logging"
        version_ch >> "logging"
        // Intermediate files
        CLEAN.out.reads >> "intermediates/reads/cleaned"
        // QC
        PROCESS_OUTPUT.out.basic >> "results"
        PROCESS_OUTPUT.out.adapt >> "results"
        PROCESS_OUTPUT.out.qbase >> "results"
        PROCESS_OUTPUT.out.qseqs >> "results"
        // Final results
        EXTRACT_VIRAL_READS.out.tsv >> "results"
        EXTRACT_VIRAL_READS.out.counts >> "results"
        PROFILE.out.bracken >> "results"
        PROFILE.out.kraken >> "results"
}<|MERGE_RESOLUTION|>--- conflicted
+++ resolved
@@ -9,19 +9,11 @@
 | MODULES AND SUBWORKFLOWS |
 ***************************/
 
-<<<<<<< HEAD
 include { RAW } from "../subworkflows/local/raw"
 include { CLEAN } from "../subworkflows/local/clean"
 include { EXTRACT_VIRAL_READS } from "../subworkflows/local/extractViralReads"
 include { BLAST_VIRAL } from "../subworkflows/local/blastViral"
 include { PROFILE } from "../subworkflows/local/profile"
-=======
-include { RAW } from "../subworkflows/local/raw" addParams(fastqc_cpus: "2", fastqc_mem: "4 GB", stage_label: "raw_concat")
-include { CLEAN } from "../subworkflows/local/clean" addParams(fastqc_cpus: "2", fastqc_mem: "4 GB", stage_label: "cleaned")
-include { EXTRACT_VIRAL_READS } from "../subworkflows/local/extractViralReads" addParams(min_kmer_hits: "3", k: "21", bbduk_suffix: "viral", encoding: "${params.quality_encoding}", fuzzy_match: "${params.fuzzy_match_alignment_duplicates}", grouping: params.grouping)
-include { BLAST_VIRAL } from "../subworkflows/local/blastViral" addParams(blast_cpus: "32", blast_mem: "256 GB", blast_filter_mem: "32 GB")
-include { PROFILE } from "../subworkflows/local/profile" addParams(min_kmer_fraction: "0.4", k: "27", bbduk_suffix: "ribo", kraken_memory: "${params.kraken_memory}", grouping: params.grouping)
->>>>>>> fc8de0bb
 include { PROCESS_OUTPUT } from "../subworkflows/local/processOutput"
 nextflow.preview.output = true
 
@@ -53,17 +45,10 @@
     // Prepare Kraken DB
     kraken_db_path = "${params.ref_dir}/results/kraken_db"
     // Preprocessing
-<<<<<<< HEAD
-    RAW(samplesheet, params.n_reads_trunc, "2", "4 GB", "raw_concat")
+    RAW(samplesheet_ch, params.n_reads_trunc, "2", "4 GB", "raw_concat")
     CLEAN(RAW.out.reads, params.adapters, "2", "4 GB", "cleaned")
     // Extract and count human-viral reads
-    EXTRACT_VIRAL_READS(CLEAN.out.reads, params.ref_dir, kraken_db_path, params.bt2_score_threshold, params.adapters, params.host_taxon, "3", "21", "viral", "${params.quality_encoding}", "${params.fuzzy_match_alignment_duplicates}", "${params.kraken_memory}")
-=======
-    RAW(samplesheet_ch, params.n_reads_trunc)
-    CLEAN(RAW.out.reads, params.adapters)
-    // Extract and count human-viral reads
-    EXTRACT_VIRAL_READS(CLEAN.out.reads, group_ch, params.ref_dir, kraken_db_path, params.bt2_score_threshold, params.adapters, params.host_taxon)
->>>>>>> fc8de0bb
+    EXTRACT_VIRAL_READS(CLEAN.out.reads, group_ch, params.ref_dir, kraken_db_path, params.bt2_score_threshold, params.adapters, params.host_taxon, "3", "21", "viral", "${params.quality_encoding}", "${params.fuzzy_match_alignment_duplicates}", "${params.kraken_memory}", params.grouping)
     // BLAST validation on host-viral reads (optional)
     if ( params.blast_viral_fraction > 0 ) {
         blast_db_path = "${params.ref_dir}/results/core_nt"
@@ -71,11 +56,7 @@
         BLAST_VIRAL(EXTRACT_VIRAL_READS.out.fasta, blast_db_path, blast_db_prefix, params.blast_viral_fraction, "32", "256 GB", "32 GB")
     }
     // Taxonomic profiling
-<<<<<<< HEAD
-    PROFILE(CLEAN.out.reads, kraken_db_path, params.n_reads_profile, params.ref_dir, "0.4", "27", "ribo", "${params.kraken_memory}")
-=======
-    PROFILE(CLEAN.out.reads, group_ch, kraken_db_path, params.n_reads_profile, params.ref_dir)
->>>>>>> fc8de0bb
+    PROFILE(CLEAN.out.reads, group_ch, kraken_db_path, params.n_reads_profile, params.ref_dir, "0.4", "27", "ribo", "${params.kraken_memory}", params.grouping)
     // Process output
     qc_ch = RAW.out.qc.concat(CLEAN.out.qc)
     PROCESS_OUTPUT(qc_ch)
