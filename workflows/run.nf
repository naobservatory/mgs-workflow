--- conflicted
+++ resolved
@@ -72,12 +72,8 @@
         // Final results
         HV.out.tsv >> "results/hv"
         HV.out.counts >> "results/hv"
-<<<<<<< HEAD
-        HV.out.merged_summary >> "results/hv"
-        HV.out.dedup_summary >> "results/hv"
-        HV.out.duplicate_reads >> "results/hv"
-=======
->>>>>>> 058909db
+
         PROFILE.out.bracken >> "results/taxonomy"
         PROFILE.out.kraken >> "results/taxonomy"
+        HV.out.duplicate_reads >> "results/hv"
 }