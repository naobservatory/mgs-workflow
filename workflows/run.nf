/***********************************************************************************************
| WORKFLOW: PREPROCESSING, TAXONOMIC PROFILING AND HUMAN-VIRUS ANALYSIS ON SHORT-READ MGS DATA |
***********************************************************************************************/

import groovy.json.JsonOutput
import java.time.LocalDateTime

/***************************
| MODULES AND SUBWORKFLOWS |
***************************/

include { RAW } from "../subworkflows/local/raw"
include { CLEAN } from "../subworkflows/local/clean"
include { EXTRACT_VIRAL_READS } from "../subworkflows/local/extractViralReads"
include { BLAST_VIRAL } from "../subworkflows/local/blastViral"
include { PROFILE } from "../subworkflows/local/profile"
include { PROCESS_OUTPUT } from "../subworkflows/local/processOutput"
include { EXTRACT_RAW_READS_FROM_PROCESSED } from "../modules/local/extractRawReadsFromProcessed"
nextflow.preview.output = true

/*****************
| MAIN WORKFLOWS |
*****************/

// Complete primary workflow
workflow RUN {
    // Start time
    start_time = new Date()
    start_time_str = start_time.format("YYYY-MM-dd HH:mm:ss z (Z)")
    kraken_db_path = "${params.ref_dir}/results/kraken_db"
    blast_db_path = "${params.ref_dir}/results/${params.blast_db_prefix}"

<<<<<<< HEAD
=======
    // Check if grouping column exists in samplesheet
    check_grouping = new File(params.sample_sheet).text.readLines()[0].contains('group') ? true : false
    if (params.grouping != check_grouping) {
        if (params.grouping && !check_grouping) {
            throw new Exception("Grouping enabled in config file, but group column absent from samplesheet.")
        } else if (!params.grouping && check_grouping) {
            throw new Exception("Grouping is not enabled in config file, but group column is present in the samplesheet.")
        }
    }

    // Whether the underlying data is paired-end or single-end
    single_end = new File(params.sample_sheet).text.readLines()[0].contains('fastq_2') ? false : true

>>>>>>> 61ea369c
    // Prepare samplesheet
    if ( params.grouping ) {
        samplesheet = Channel
            .fromPath(params.sample_sheet)
            .splitCsv(header: true)
            .map { row -> tuple(row.sample, file(row.fastq_1), file(row.fastq_2), row.group) }
        samplesheet_ch = samplesheet.map { sample, read1, read2, group -> tuple(sample, [read1, read2]) }
        group_ch = samplesheet.map { sample, read1, read2, group -> tuple(sample, group) }
    } else {
        samplesheet = Channel
            .fromPath(params.sample_sheet)
            .splitCsv(header: true)
            .map { row -> tuple(row.sample, file(row.fastq_1), file(row.fastq_2)) }
        samplesheet_ch = samplesheet.map { sample, read1, read2 -> tuple(sample, [read1, read2]) }
        group_ch = Channel.empty()
    }
    // Preprocessing
    RAW(samplesheet_ch, params.n_reads_trunc, "2", "4 GB", "raw_concat", params.single_end)
    CLEAN(RAW.out.reads, params.adapters, "2", "4 GB", "cleaned", params.single_end)
    // Extract and count human-viral reads
    EXTRACT_VIRAL_READS(CLEAN.out.reads, group_ch, params.ref_dir, kraken_db_path, params.bt2_score_threshold, params.adapters, params.host_taxon, "1", "24", "viral", "${params.quality_encoding}", "${params.fuzzy_match_alignment_duplicates}", params.grouping)
    // Process intermediate output for chimera detection
    raw_processed_ch = EXTRACT_VIRAL_READS.out.bbduk_match.join(RAW.out.reads, by: 0)
    EXTRACT_RAW_READS_FROM_PROCESSED(raw_processed_ch, "raw_viral_subset")
    // BLAST validation on host-viral reads (optional)
    if ( params.blast_viral_fraction > 0 ) {
        BLAST_VIRAL(EXTRACT_VIRAL_READS.out.fasta, blast_db_path, params.blast_db_prefix, params.blast_viral_fraction)
        blast_subset_ch = BLAST_VIRAL.out.blast_subset
        blast_paired_ch = BLAST_VIRAL.out.blast_paired
    } else {
        blast_subset_ch = Channel.empty()
        blast_paired_ch = Channel.empty()
    }
    // Taxonomic profiling
<<<<<<< HEAD
    PROFILE(CLEAN.out.reads, group_ch, kraken_db_path, params.n_reads_profile, params.ref_dir, "0.4", "27", "ribo", "${params.kraken_memory}", params.grouping, params.single_end)
=======
    PROFILE(CLEAN.out.reads, group_ch, kraken_db_path, params.n_reads_profile, params.ref_dir, "0.4", "27", "ribo", params.grouping)
>>>>>>> 61ea369c
    // Process output
    qc_ch = RAW.out.qc.concat(CLEAN.out.qc)
    PROCESS_OUTPUT(qc_ch)
    // Publish results
    params_str = JsonOutput.prettyPrint(JsonOutput.toJson(params))
    params_ch = Channel.of(params_str).collectFile(name: "run-params.json")
    time_ch = Channel.of(start_time_str + "\n").collectFile(name: "time.txt")
    version_ch = Channel.fromPath("${projectDir}/pipeline-version.txt")
    index_params_ch = Channel.fromPath("${params.ref_dir}/input/index-params.json")
    .map { file -> file.copyTo("${workDir}/params-index.json") }
    index_pipeline_version_ch = Channel.fromPath("${params.ref_dir}/logging/pipeline-version.txt")
    .map { file -> file.copyTo("${workDir}/pipeline-version-index.txt") }
    publish:
        // Saved inputs
        index_params_ch >> "input"
        index_pipeline_version_ch >> "logging"
        Channel.fromPath(params.sample_sheet) >> "input"
        Channel.fromPath(params.adapters) >> "input"
        params_ch >> "input"
        time_ch >> "logging"
        version_ch >> "logging"
        // Intermediate files
        CLEAN.out.reads >> "reads_cleaned"
        EXTRACT_RAW_READS_FROM_PROCESSED.out.reads >> "reads_raw_viral"
        // QC
        PROCESS_OUTPUT.out.basic >> "results"
        PROCESS_OUTPUT.out.adapt >> "results"
        PROCESS_OUTPUT.out.qbase >> "results"
        PROCESS_OUTPUT.out.qseqs >> "results"
        // Final results
        EXTRACT_VIRAL_READS.out.tsv >> "results"
        EXTRACT_VIRAL_READS.out.counts >> "results"
        PROFILE.out.bracken >> "results"
        PROFILE.out.kraken >> "results"
        // Validation output (if any)
        blast_subset_ch >> "results"
        blast_paired_ch >> "results"
}<|MERGE_RESOLUTION|>--- conflicted
+++ resolved
@@ -30,8 +30,6 @@
     kraken_db_path = "${params.ref_dir}/results/kraken_db"
     blast_db_path = "${params.ref_dir}/results/${params.blast_db_prefix}"
 
-<<<<<<< HEAD
-=======
     // Check if grouping column exists in samplesheet
     check_grouping = new File(params.sample_sheet).text.readLines()[0].contains('group') ? true : false
     if (params.grouping != check_grouping) {
@@ -45,7 +43,6 @@
     // Whether the underlying data is paired-end or single-end
     single_end = new File(params.sample_sheet).text.readLines()[0].contains('fastq_2') ? false : true
 
->>>>>>> 61ea369c
     // Prepare samplesheet
     if ( params.grouping ) {
         samplesheet = Channel
@@ -63,8 +60,8 @@
         group_ch = Channel.empty()
     }
     // Preprocessing
-    RAW(samplesheet_ch, params.n_reads_trunc, "2", "4 GB", "raw_concat", params.single_end)
-    CLEAN(RAW.out.reads, params.adapters, "2", "4 GB", "cleaned", params.single_end)
+    RAW(samplesheet_ch, params.n_reads_trunc, "2", "4 GB", "raw_concat", single_end)
+    CLEAN(RAW.out.reads, params.adapters, "2", "4 GB", "cleaned", single_end)
     // Extract and count human-viral reads
     EXTRACT_VIRAL_READS(CLEAN.out.reads, group_ch, params.ref_dir, kraken_db_path, params.bt2_score_threshold, params.adapters, params.host_taxon, "1", "24", "viral", "${params.quality_encoding}", "${params.fuzzy_match_alignment_duplicates}", params.grouping)
     // Process intermediate output for chimera detection
@@ -80,11 +77,7 @@
         blast_paired_ch = Channel.empty()
     }
     // Taxonomic profiling
-<<<<<<< HEAD
-    PROFILE(CLEAN.out.reads, group_ch, kraken_db_path, params.n_reads_profile, params.ref_dir, "0.4", "27", "ribo", "${params.kraken_memory}", params.grouping, params.single_end)
-=======
-    PROFILE(CLEAN.out.reads, group_ch, kraken_db_path, params.n_reads_profile, params.ref_dir, "0.4", "27", "ribo", params.grouping)
->>>>>>> 61ea369c
+    PROFILE(CLEAN.out.reads, group_ch, kraken_db_path, params.n_reads_profile, params.ref_dir, "0.4", "27", "ribo", params.grouping, single_end)
     // Process output
     qc_ch = RAW.out.qc.concat(CLEAN.out.qc)
     PROCESS_OUTPUT(qc_ch)
