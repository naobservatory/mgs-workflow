--- conflicted
+++ resolved
@@ -56,13 +56,8 @@
     publish:
         // Saved inputs
         Channel.fromPath("${params.ref_dir}/input/index-params.json") >> "input"
-<<<<<<< HEAD
-        Channel.fromPath("${params.ref_dir}/input/pipeline-version.txt").collectFile(name: "pipeline-version-index.txt") >> "input"
+        Channel.fromPath("${params.ref_dir}/input/pipeline-version.txt").collectFile(name: "pipeline-version-index.txt") >> "logging"
         Channel.fromPath(params.library_tab) >> "input"
-=======
-        Channel.fromPath("${params.ref_dir}/input/pipeline-version.txt").collectFile(name: "pipeline-version-index.txt") >> "logging"
-        Channel.fromPath(params.sample_tab) >> "input"
->>>>>>> 3a3d7260
         Channel.fromPath(params.adapters) >> "input"
         params_ch >> "input"
         time_ch >> "logging"
