--- conflicted
+++ resolved
@@ -72,9 +72,6 @@
 
     // Profile ribosomal and non-ribosomal reads of the subset adapter-trimmed reads
     PROFILE(SUBSET_TRIM.out.trimmed_subset_reads, kraken_db_path, params.ref_dir, "0.4", "27", "ribo",
-<<<<<<< HEAD
-        params.bracken_threshold, params.single_end, params.ont)
-=======
         params.bracken_threshold, single_end_ch)
 
     // Get index files for publishing
@@ -88,7 +85,6 @@
         | map { file -> file.copyTo(index_version_path_new) }
     index_compatibility_ch = Channel.fromPath(index_min_pipeline_version_path)
         | map { file -> file.copyTo(index_min_pipeline_version_path_new) }
->>>>>>> 3dea9aac
 
     // Prepare other publishing variables
     params_str = JsonOutput.prettyPrint(JsonOutput.toJson(params))
