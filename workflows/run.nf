/***********************************************************************************************
| WORKFLOW: PREPROCESSING, TAXONOMIC PROFILING AND HUMAN-VIRUS ANALYSIS ON SHORT-READ MGS DATA |
***********************************************************************************************/

import groovy.json.JsonOutput
import java.time.LocalDateTime

/***************************
| MODULES AND SUBWORKFLOWS |
***************************/

include { RAW } from "../subworkflows/local/raw"
include { CLEAN } from "../subworkflows/local/clean"
include { EXTRACT_VIRAL_READS } from "../subworkflows/local/extractViralReads"
include { BLAST_VIRAL } from "../subworkflows/local/blastViral"
include { PROFILE } from "../subworkflows/local/profile"
include { PROCESS_OUTPUT } from "../subworkflows/local/processOutput"
include { EXTRACT_RAW_READS_FROM_PROCESSED } from "../modules/local/extractRawReadsFromProcessed"
nextflow.preview.output = true

/*****************
| MAIN WORKFLOWS |
*****************/

// Complete primary workflow
workflow RUN {
    // Start time
    start_time = new Date()
    start_time_str = start_time.format("YYYY-MM-dd HH:mm:ss z (Z)")
<<<<<<< HEAD
=======
    kraken_db_path = "${params.ref_dir}/results/kraken_db"
    blast_db_path = "${params.ref_dir}/results/${params.blast_db_prefix}"

    // Check if grouping column exists in samplesheet
    check_grouping = new File(params.sample_sheet).text.readLines()[0].contains('group') ? true : false
    if (params.grouping != check_grouping) {
        if (params.grouping && !check_grouping) {
            throw new Exception("Grouping enabled in config file, but group column absent from samplesheet.")
        } else if (!params.grouping && check_grouping) {
            throw new Exception("Grouping is not enabled in config file, but group column is present in the samplesheet.")
        }
    }
>>>>>>> b75ddc66

    // Prepare samplesheet
    if ( params.grouping ) {
        samplesheet = Channel
            .fromPath(params.sample_sheet)
            .splitCsv(header: true)
            .map { row -> tuple(row.sample, file(row.fastq_1), file(row.fastq_2), row.group) }
        samplesheet_ch = samplesheet.map { sample, read1, read2, group -> tuple(sample, [read1, read2]) }
        group_ch = samplesheet.map { sample, read1, read2, group -> tuple(sample, group) }
    } else {
        samplesheet = Channel
            .fromPath(params.sample_sheet)
            .splitCsv(header: true)
            .map { row -> tuple(row.sample, file(row.fastq_1), file(row.fastq_2)) }
        samplesheet_ch = samplesheet.map { sample, read1, read2 -> tuple(sample, [read1, read2]) }
        group_ch = Channel.empty()
    }
    // Preprocessing
    RAW(samplesheet_ch, params.n_reads_trunc, "2", "4 GB", "raw_concat", params.single_end)
    CLEAN(RAW.out.reads, params.adapters, "2", "4 GB", "cleaned", params.single_end)
    // Extract and count human-viral reads
    EXTRACT_VIRAL_READS(CLEAN.out.reads, group_ch, params.ref_dir, kraken_db_path, params.bt2_score_threshold, params.adapters, params.host_taxon, "1", "24", "viral", "${params.quality_encoding}", "${params.fuzzy_match_alignment_duplicates}", params.grouping)
    // Process intermediate output for chimera detection
    raw_processed_ch = EXTRACT_VIRAL_READS.out.bbduk_match.join(RAW.out.reads, by: 0)
    EXTRACT_RAW_READS_FROM_PROCESSED(raw_processed_ch, "raw_viral_subset")
    // BLAST validation on host-viral reads (optional)
    if ( params.blast_viral_fraction > 0 ) {
        BLAST_VIRAL(EXTRACT_VIRAL_READS.out.fasta, blast_db_path, params.blast_db_prefix, params.blast_viral_fraction)
        blast_subset_ch = BLAST_VIRAL.out.blast_subset
        blast_paired_ch = BLAST_VIRAL.out.blast_paired
    } else {
        blast_subset_ch = Channel.empty()
        blast_paired_ch = Channel.empty()
    }
    // Taxonomic profiling
    PROFILE(CLEAN.out.reads, group_ch, kraken_db_path, params.n_reads_profile, params.ref_dir, "0.4", "27", "ribo", params.grouping)
    // Process output
    qc_ch = RAW.out.qc.concat(CLEAN.out.qc)
    PROCESS_OUTPUT(qc_ch)
    // Publish results
    params_str = JsonOutput.prettyPrint(JsonOutput.toJson(params))
    params_ch = Channel.of(params_str).collectFile(name: "run-params.json")
    time_ch = Channel.of(start_time_str + "\n").collectFile(name: "time.txt")
    version_ch = Channel.fromPath("${projectDir}/pipeline-version.txt")
    index_params_ch = Channel.fromPath("${params.ref_dir}/input/index-params.json")
    .map { file -> file.copyTo("${workDir}/params-index.json") }
    index_pipeline_version_ch = Channel.fromPath("${params.ref_dir}/logging/pipeline-version.txt")
    .map { file -> file.copyTo("${workDir}/pipeline-version-index.txt") }
    publish:
        // Saved inputs
        index_params_ch >> "input"
        index_pipeline_version_ch >> "logging"
        Channel.fromPath(params.sample_sheet) >> "input"
        Channel.fromPath(params.adapters) >> "input"
        params_ch >> "input"
        time_ch >> "logging"
        version_ch >> "logging"
        // Intermediate files
        CLEAN.out.reads >> "reads_cleaned"
        EXTRACT_RAW_READS_FROM_PROCESSED.out.reads >> "reads_raw_viral"
        // QC
        PROCESS_OUTPUT.out.basic >> "results"
        PROCESS_OUTPUT.out.adapt >> "results"
        PROCESS_OUTPUT.out.qbase >> "results"
        PROCESS_OUTPUT.out.qseqs >> "results"
        // Final results
        EXTRACT_VIRAL_READS.out.tsv >> "results"
        EXTRACT_VIRAL_READS.out.counts >> "results"
        PROFILE.out.bracken >> "results"
        PROFILE.out.kraken >> "results"
        // Validation output (if any)
        blast_subset_ch >> "results"
        blast_paired_ch >> "results"
}<|MERGE_RESOLUTION|>--- conflicted
+++ resolved
@@ -27,8 +27,6 @@
     // Start time
     start_time = new Date()
     start_time_str = start_time.format("YYYY-MM-dd HH:mm:ss z (Z)")
-<<<<<<< HEAD
-=======
     kraken_db_path = "${params.ref_dir}/results/kraken_db"
     blast_db_path = "${params.ref_dir}/results/${params.blast_db_prefix}"
 
@@ -41,7 +39,6 @@
             throw new Exception("Grouping is not enabled in config file, but group column is present in the samplesheet.")
         }
     }
->>>>>>> b75ddc66
 
     // Prepare samplesheet
     if ( params.grouping ) {
