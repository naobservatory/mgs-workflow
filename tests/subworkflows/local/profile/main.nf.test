--- conflicted
+++ resolved
@@ -40,12 +40,8 @@
                 input[4] = "27"
                 input[5] = "ribo"
                 input[6] = "1"
-<<<<<<< HEAD
-                input[7] = false
+                input[7] = LOAD_SAMPLESHEET.out.single_end
                 input[8] = false
-=======
-                input[7] = LOAD_SAMPLESHEET.out.single_end
->>>>>>> 3dea9aac
                 '''
             }
         }
@@ -90,12 +86,8 @@
                 input[4] = "27"
                 input[5] = "ribo"
                 input[6] = "1"
-<<<<<<< HEAD
-                input[7] = true
+                input[7] = LOAD_SAMPLESHEET.out.single_end
                 input[8] = false
-=======
-                input[7] = LOAD_SAMPLESHEET.out.single_end
->>>>>>> 3dea9aac
                 '''
             }
         }
