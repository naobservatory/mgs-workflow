--- conflicted
+++ resolved
@@ -3,21 +3,13 @@
         "content": [
             "gs1_duplicate_reads.tsv.gz:md5,3e2753611473e9bc77a036b060d6aca2",
             "gs1_duplicate_stats.tsv.gz:md5,48f655dffa173d1c8b23572ab2039e34",
-<<<<<<< HEAD
             "gs1_clade_counts.tsv.gz:md5,8c2b6f8ee117023567efb35090dfcf6e",
-            "gs1_validation_hits.tsv.gz:md5,fab3cae69f3ac3dfe28984a5c0fbae77"
-=======
             "gs1_validation_hits.tsv.gz:md5,a13fd039f3874dd313535aae10bc20d2"
->>>>>>> aa9f9521
         ],
         "meta": {
             "nf-test": "0.9.2",
             "nextflow": "25.04.6"
         },
-<<<<<<< HEAD
-        "timestamp": "2025-07-23T19:30:17.915949756"
-=======
-        "timestamp": "2025-07-23T11:44:05.609838648"
->>>>>>> aa9f9521
+        "timestamp": "2025-07-25T14:18:56.619889706"
     }
 }