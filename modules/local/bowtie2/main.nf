// Run Bowtie2 on streamed interleaved or single-end input and return mapped and unmapped reads
// NB: This handles non-concordant alignments correctly for this use case (including them with the aligned rather than unaligned reads), so we can skip some downstream processing steps
process BOWTIE2 {
    label "bowtie2_samtools"
    label "small"
    input:
        tuple val(sample), path(reads_interleaved)
<<<<<<< HEAD
        val(index_dir)
        val(par_string)
        val(suffix)
        val(remove_sq)
        val(debug)
        val(interleaved)
=======
        path(index_dir)
        val(params_map) // par_string, suffix, remove_sq, debug, interleaved
>>>>>>> 9402147c
    output:
        tuple val(sample), path("${sample}_${params_map.suffix}_bowtie2_mapped.sam.gz"), emit: sam
        tuple val(sample), path("${sample}_${params_map.suffix}_bowtie2_mapped.fastq.gz"), emit: reads_mapped
        tuple val(sample), path("${sample}_${params_map.suffix}_bowtie2_unmapped.fastq.gz"), emit: reads_unmapped
        tuple val(sample), path("${sample}_${params_map.suffix}_bowtie2_in.fastq.gz"), emit: input
    shell:
        '''
        set -euo pipefail
<<<<<<< HEAD
        # Download Bowtie2 index if not already present
        download-db.sh !{index_dir} !{params.db_download_timeout}
        # Prepare inputs
        idx_dir_name=\$(basename "!{index_dir}")
        sam="!{sample}_!{suffix}_bowtie2_mapped.sam.gz"
        al="!{sample}_!{suffix}_bowtie2_mapped.fastq.gz"
        un="!{sample}_!{suffix}_bowtie2_unmapped.fastq.gz"
        io="-x /scratch/${idx_dir_name}/bt2_index !{interleaved ? "--interleaved" : ""} -"
        par="--threads !{task.cpus} --mm !{par_string}"
=======
        suffix="!{params_map.suffix}"
        # Prepare inputs
        idx="!{index_dir}/bt2_index"
        sam="!{sample}_${suffix}_bowtie2_mapped.sam.gz"
        al="!{sample}_${suffix}_bowtie2_mapped.fastq.gz"
        un="!{sample}_${suffix}_bowtie2_unmapped.fastq.gz"
        io="-x ${idx} !{params_map.interleaved ? "--interleaved" : ""} -"
        par="--threads !{task.cpus} !{params_map.par_string}"
>>>>>>> 9402147c
        # Set SAM flags based on whether data is paired-end or single-end
        # For paired-end: flag 12 = read unmapped (4) + mate unmapped (8)
        # For single-end: flag 4 = read unmapped
        unmapped_flag="!{params_map.interleaved ? "12" : "4"}"
        # Run pipeline
        # Outputs a SAM file for all reads, which is then partitioned based on alignment status
        #   - First branch (samtools view -u -f ${unmapped_flag} -) filters SAM to unmapped reads:
        #       For paired-end: both read and mate unmapped
        #       For single-end: read unmapped
        #   - Second branch (samtools view -u -G ${unmapped_flag}) filters SAM to mapped reads:
        #       For paired-end: at least one of read or mate mapped
        #       For single-end: read mapped
        #   - Third branch (samtools view -h -G ${unmapped_flag}) also filters SAM to mapped reads,
        #       optionally removes SQ header lines, then saves SAM
        # Debug statements allow saving of additional SAM files at different steps in the pipeline.
        zcat !{reads_interleaved} \\
            | bowtie2 ${par} ${io} \\
            | tee \\
                !{ params_map.debug ? ">(gzip -c > test_all.sam.gz)" : "" } \\
                >(samtools view -u -f ${unmapped_flag} - \\
                    !{ params_map.debug ? "| tee >(samtools view -h - | gzip -c > test_unmapped.sam.gz)" : "" } \\
                    | samtools fastq -1 /dev/stdout -2 /dev/stdout \\
                        -0 /dev/stdout -s /dev/stdout -N - \\
                    | sed '1~4 s/\\/\\([12]\\)\$/ \\1/' \\
                    | gzip -c > ${un}) \\
                >(samtools view -u -G ${unmapped_flag} - \\
                    !{ params_map.debug ? "| tee >(samtools view -h - | gzip -c > test_mapped.sam.gz)" : "" } \\
                    | samtools fastq -1 /dev/stdout -2 /dev/stdout \\
                        -0 /dev/stdout -s /dev/stdout -N - \\
                    | sed '1~4 s/\\/\\([12]\\)\$/ \\1/' \\
                    | gzip -c > ${al}) \\
            | samtools view -h -G ${unmapped_flag} - \\
            !{ params_map.remove_sq ? "| grep -v '^@SQ'" : "" } | gzip -c > ${sam}
        # Move input files for testing
        in2="!{sample}_${suffix}_bowtie2_in.fastq.gz"
        ln -s !{reads_interleaved} ${in2}
        '''
}

// Generate a Bowtie2 index from an input file
process BOWTIE2_INDEX {
    label "bowtie2_samtools"
    label "max"
    input:
        path(reference_fasta)
        val(outdir)
    output:
        path("${outdir}")
    shell:
        '''
        odir="!{outdir}"
        mkdir ${odir}
        bowtie2-build -f --threads !{task.cpus} !{reference_fasta} ${odir}/bt2_index
        #tar -czf bt2-human-index.tar.gz bt2_human_index
        '''
}<|MERGE_RESOLUTION|>--- conflicted
+++ resolved
@@ -5,17 +5,8 @@
     label "small"
     input:
         tuple val(sample), path(reads_interleaved)
-<<<<<<< HEAD
         val(index_dir)
-        val(par_string)
-        val(suffix)
-        val(remove_sq)
-        val(debug)
-        val(interleaved)
-=======
-        path(index_dir)
         val(params_map) // par_string, suffix, remove_sq, debug, interleaved
->>>>>>> 9402147c
     output:
         tuple val(sample), path("${sample}_${params_map.suffix}_bowtie2_mapped.sam.gz"), emit: sam
         tuple val(sample), path("${sample}_${params_map.suffix}_bowtie2_mapped.fastq.gz"), emit: reads_mapped
@@ -24,26 +15,16 @@
     shell:
         '''
         set -euo pipefail
-<<<<<<< HEAD
+        suffix="!{params_map.suffix}"
         # Download Bowtie2 index if not already present
         download-db.sh !{index_dir} !{params.db_download_timeout}
         # Prepare inputs
         idx_dir_name=\$(basename "!{index_dir}")
-        sam="!{sample}_!{suffix}_bowtie2_mapped.sam.gz"
-        al="!{sample}_!{suffix}_bowtie2_mapped.fastq.gz"
-        un="!{sample}_!{suffix}_bowtie2_unmapped.fastq.gz"
-        io="-x /scratch/${idx_dir_name}/bt2_index !{interleaved ? "--interleaved" : ""} -"
-        par="--threads !{task.cpus} --mm !{par_string}"
-=======
-        suffix="!{params_map.suffix}"
-        # Prepare inputs
-        idx="!{index_dir}/bt2_index"
         sam="!{sample}_${suffix}_bowtie2_mapped.sam.gz"
         al="!{sample}_${suffix}_bowtie2_mapped.fastq.gz"
         un="!{sample}_${suffix}_bowtie2_unmapped.fastq.gz"
-        io="-x ${idx} !{params_map.interleaved ? "--interleaved" : ""} -"
-        par="--threads !{task.cpus} !{params_map.par_string}"
->>>>>>> 9402147c
+        io="-x /scratch/${idx_dir_name}/bt2_index !{parmas_map.interleaved ? "--interleaved" : ""} -"
+        par="--threads !{task.cpus} --mm !{param_maps.par_string}"
         # Set SAM flags based on whether data is paired-end or single-end
         # For paired-end: flag 12 = read unmapped (4) + mate unmapped (8)
         # For single-end: flag 4 = read unmapped
