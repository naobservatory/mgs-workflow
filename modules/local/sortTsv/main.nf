--- conflicted
+++ resolved
@@ -20,17 +20,11 @@
         if [[ ${gzip_in} -gt 0 ]]; then
             echo "Gzipped input - running zcat."
             fn=zcat
-<<<<<<< HEAD
-        else
-            echo "Non-gzipped input - running cat."
-            fn=cat
-=======
             fn2=gzip
         else
             echo "Non-gzipped input - running cat."
             fn=cat
             fn2=cat
->>>>>>> a8681eac
         fi
         # Extract header and determine column index to sort
         set +o pipefail
@@ -53,15 +47,9 @@
         # Perform sorting while keeping header at top
         OUTPUT="sorted_!{sort_field}_!{tsv}"
         set +o pipefail
-<<<<<<< HEAD
-        ${fn} !{tsv} | head -n 1 | gzip > ${OUTPUT}
-        set -o pipefail
-        ${fn} !{tsv} | tail -n +2 | sort -t $'\t' -k"${COL_INDEX}","${COL_INDEX}" | gzip >> ${OUTPUT}
-=======
         ${fn} !{tsv} | head -n 1 | ${fn2} > ${OUTPUT}
         set -o pipefail
         ${fn} !{tsv} | tail -n +2 | sort -t $'\t' -k"${COL_INDEX}","${COL_INDEX}" | ${fn2} >> ${OUTPUT}
->>>>>>> a8681eac
         # Link input to output for testing
         ln -s !{tsv} input_!{tsv}
         '''
