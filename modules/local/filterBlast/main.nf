// Process & filter BLAST output into TSV
process FILTER_BLAST {
    label "tidyverse"
    label "single_cpu_32GB_memory"
    input:
        path(blast_hits)
<<<<<<< HEAD
=======
        val(mem)
        val(max_rank)
>>>>>>> cbe62707
    output:
        path("blast_hits_filtered.tsv.gz")
    shell:
        '''
        #!/usr/bin/env Rscript
        library(tidyverse)
        blast_hits_path <- "!{blast_hits}"
        blast_cols <- c("qseqid", "sseqid", "sgi", "staxid", "qlen", "evalue",
            "bitscore", "qcovs", "length", "pident", "mismatch", "gapopen",
            "sstrand", "qstart", "qend", "sstart", "send")
        blast_hits <- read_tsv(blast_hits_path, show_col_types = FALSE,
            col_names = blast_cols, col_types = cols(.default="c"))
        # Filter for best hit for each query/subject combination
        blast_hits_best <- blast_hits %>% group_by(qseqid, staxid) %>% 
          filter(bitscore == max(bitscore)) %>%
          filter(length == max(length)) %>% filter(row_number() == 1)
        # Rank hits for each query and filter for high-ranking hits
        blast_hits_ranked <- blast_hits_best %>% 
          group_by(qseqid) %>% mutate(rank = dense_rank(desc(bitscore)))
        blast_hits_highrank <- blast_hits_ranked %>% filter(rank <= !{max_rank})
        # Write output
        write_tsv(blast_hits_highrank, "blast_hits_filtered.tsv.gz")
        '''
}<|MERGE_RESOLUTION|>--- conflicted
+++ resolved
@@ -4,11 +4,7 @@
     label "single_cpu_32GB_memory"
     input:
         path(blast_hits)
-<<<<<<< HEAD
-=======
-        val(mem)
         val(max_rank)
->>>>>>> cbe62707
     output:
         path("blast_hits_filtered.tsv.gz")
     shell:
