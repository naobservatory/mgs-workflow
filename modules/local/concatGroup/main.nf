--- conflicted
+++ resolved
@@ -1,11 +1,6 @@
 // Copy a file to a new location with a custom path
-<<<<<<< HEAD
-process CONCAT_GROUP_PAIRED {
-    label "base"
-=======
 process CONCAT_GROUP {
     label "coreutils"
->>>>>>> 61ea369c
     label "single"
     input:
         tuple val(samples), path(fastq_1_list), path(fastq_2_list), val(group)
