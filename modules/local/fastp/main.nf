--- conflicted
+++ resolved
@@ -28,7 +28,6 @@
         oj=!{sample}_fastp.json
         oh=!{sample}_fastp.html
         ad=!{adapters}
-<<<<<<< HEAD
         if [ $(echo "!{reads}" | wc -w) -eq 2 ]; then
             echo "Processing paired-end reads"
             o1=!{sample}_fastp_1.fastq.gz
@@ -40,8 +39,8 @@
             io="--in1 !{reads[0]} --out1 ${o} --failed_out ${of} --html ${oh} --json ${oj} --adapter_fasta ${ad}"
         fi
         par="--cut_front --cut_tail --correction --detect_adapter_for_pe --trim_poly_x --cut_mean_quality 25 --average_qual 25 --qualified_quality_phred 20 --verbose --dont_eval_duplication --thread !{task.cpus} --low_complexity_filter"
-=======
-        io="--in1 !{reads[0]} --in2 !{reads[1]} --out1 ${o1} --out2 ${o2} --failed_out ${of} --html ${oh} --json ${oj} --adapter_fasta ${ad}"
+
+
         par="--cut_front --cut_tail --correction --detect_adapter_for_pe --trim_poly_x --cut_mean_quality 20 --average_qual 20 --qualified_quality_phred 20 --verbose --dont_eval_duplication --thread !{task.cpus} --low_complexity_filter"
         # Execute
         fastp ${io} ${par}
@@ -78,7 +77,6 @@
         ad=!{adapters}
         io="--in1 !{reads[0]} --in2 !{reads[1]} --out1 ${o1} --out2 ${o2} --failed_out ${of} --html ${oh} --json ${oj} --adapter_fasta ${ad}"
         par="--detect_adapter_for_pe --disable_quality_filtering --disable_length_filtering --verbose --dont_eval_duplication --thread !{task.cpus}"
->>>>>>> cbe62707
         # Execute
         fastp ${io} ${par}
         '''
